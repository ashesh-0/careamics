import pytest

import numpy as np

from n2v.dataloader_utils.dataloader_utils import (
    compute_patch_steps,
    _compute_number_of_patches,
    compute_overlap,
<<<<<<< HEAD
    compute_reshaped_view,
    are_axes_valid,
    compute_overlap_auto,
=======
    compute_overlap_predict,
    compute_reshaped_view,
>>>>>>> 4686e91e
)


@pytest.mark.parametrize(
    "shape, patch_sizes, expected",
    [
        ((1, 10, 10), (10, 5), (1, 2)),
        ((1, 9, 9), (4, 3), (3, 3)),
        ((1, 10, 9), (3, 5), (4, 2)),
        ((1, 5, 9, 10), (2, 3, 5), (3, 3, 2)),
    ],
)
def test_compute_number_of_patches(shape, patch_sizes, expected):
    """Test computing number of patches"""
    arr = np.ones(shape)

    assert _compute_number_of_patches(arr, patch_sizes) == expected


@pytest.mark.parametrize(
    "shape, patch_sizes, expected",
    [
        ((1, 10, 10), (10, 5), (0, 0)),
        ((1, 9, 9), (4, 3), (2, 0)),
        ((1, 10, 9), (3, 5), (1, 1)),
    ],
)
def test_compute_overlap(shape, patch_sizes, expected):
    """Test computing overlap between patches"""
    arr = np.ones(shape)

    assert compute_overlap(arr, patch_sizes) == expected


@pytest.mark.parametrize("dims", [2, 3])
@pytest.mark.parametrize("patch_size", [2, 3])
@pytest.mark.parametrize("overlap", [0, 1, 4])
def test_compute_patch_steps(dims, patch_size, overlap):
    """Test computing patch steps"""
    patch_sizes = (patch_size,) * dims
    overlaps = (overlap,) * dims
    expected = (min(patch_size - overlap, patch_size),) * dims

    assert compute_patch_steps(patch_sizes, overlaps) == expected


@pytest.mark.parametrize(
<<<<<<< HEAD
=======
    "patch_sizes, overlaps, expected_window, expected_steps",
    [
        ((5, 5), (2, 2), (5, 5), (3, 3)),
        ((None, 5, 8), (None, 1, 2), (5, 8), (4, 6)),
        ((8, 4, 7), (2, 1, 3), (8, 4, 7), (6, 3, 4)),
    ],
)
def test_compute_view_windows(patch_sizes, overlaps, expected_window, expected_steps):
    window, steps = compute_view_windows(patch_sizes, overlaps)

    assert window == expected_window
    assert steps == expected_steps


@pytest.mark.parametrize("arr", [(67,), (72,), (321,)])
@pytest.mark.parametrize(
    "patch_shape",
    [(32,), (64,), (256,)],
)
@pytest.mark.parametrize("overlap", [(16,), (21,), (24,), (32,)])
def test_compute_overlap_predict(arr, patch_shape, overlap):
    if any(patch_shape[i] <= overlap[i] for i in range(len(patch_shape))) or any(
        patch_shape[i] > arr[i] for i in range(len(patch_shape))
    ):
        pass
    else:
        step, updated_overlap = compute_overlap_predict(
            np.ones((1, *arr)), patch_shape, overlap
        )
        assert (arr[0] - updated_overlap[0]) / (
            patch_shape[0] - updated_overlap[0]
        ).is_integer()


@pytest.mark.parametrize(
>>>>>>> 4686e91e
    "window_shape, steps",
    [
        ((5, 5), (1, 1)),
        ((5, 5), (2, 3)),
        ((5, 7), (1, 1)),
    ],
)
def test_compute_reshaped_view_2d(array_2D, window_shape, steps):
    """Test computing reshaped view of an array of shape (1, 10, 9)."""

    win = (1,) + window_shape
    step = (1,) + steps
    output_shape = (-1,) + window_shape

    # compute views
    output = compute_reshaped_view(array_2D, win, step, output_shape)

    # check the number of patches
    n_patches = [
        np.ceil((array_2D.shape[1 + i] - window_shape[i] + 1) / steps[i]).astype(int)
        for i in range(len(window_shape))
    ]
    assert output.shape == (np.prod(n_patches),) + window_shape

    # check all patches
    for i in range(n_patches[0]):
        for j in range(n_patches[1]):
            start_i = i * steps[0]
            end_i = i * steps[0] + window_shape[0]
            start_j = j * steps[1]
            end_j = j * steps[1] + window_shape[1]

            patch = array_2D[0, start_i:end_i, start_j:end_j]
            assert np.all(output[i * n_patches[1] + j] == patch)


@pytest.mark.parametrize(
    "window_shape, steps",
    [
        ((1, 5, 5), (2, 1, 2)),
        ((2, 5, 5), (2, 3, 4)),
        ((3, 7, 8), (1, 1, 3)),
    ],
)
def test_compute_reshaped_view_3d(array_3D, window_shape, steps):
    """Test computing reshaped view of an array of shape (1, 5, 10, 9)."""

    win = (1,) + window_shape
    step = (1,) + steps
    output_shape = (-1,) + window_shape

    # compute views
    output = compute_reshaped_view(array_3D, win, step, output_shape)

    # check the number of patches
    n_patches = [
        np.ceil((array_3D.shape[1 + i] - window_shape[i] + 1) / steps[i]).astype(int)
        for i in range(len(window_shape))
    ]
    assert output.shape == (np.prod(n_patches),) + window_shape

    # check all patches
    for i in range(n_patches[0]):
        for j in range(n_patches[1]):
            for k in range(n_patches[2]):
                start_i = i * steps[0]
                end_i = i * steps[0] + window_shape[0]
                start_j = j * steps[1]
                end_j = j * steps[1] + window_shape[1]
                start_k = k * steps[2]
                end_k = k * steps[2] + window_shape[2]

                patch = array_3D[0, start_i:end_i, start_j:end_j, start_k:end_k]
                assert np.all(
                    output[i * n_patches[1] * n_patches[2] + j * n_patches[2] + k]
                    == patch
<<<<<<< HEAD
                )


@pytest.mark.parametrize(
    "axes, valid",
    [
        # Passing
        ("yx", True),
        ("Yx", True),
        ("Zyx", True),
        ("TzYX", True),
        ("SZYX", True),
        # Failing due to order
        ("XY", False),
        ("YXZ", False),
        ("YXT", False),
        ("ZTYX", False),
        # too few axes
        ("", False),
        ("X", False),
        # too many axes
        ("STZYX", False),
        # no yx axes
        ("ZT", False),
        ("ZY", False),
        # unsupported axes or axes pair
        ("STYX", False),
        ("CYX", False),
        # repeating characters
        ("YYX", False),
        ("YXY", False),
        # invalid characters
        ("YXm", False),
        ("1YX", False),
    ],
)
def test_are_axes_valid(axes, valid):
    """Test if axes are valid"""
    if valid:
        are_axes_valid(axes)
    else:
        with pytest.raises((ValueError, NotImplementedError)):
            are_axes_valid(axes)


@pytest.mark.parametrize("d", [i for i in range(100, 128)])
@pytest.mark.parametrize("patch_size", [2**i for i in range(4, 6)])
def test_compute_perfect_overlap(d, patch_size):
    if patch_size >= d:
        pytest.skip("Patch size must be smaller than the dimension")
    else:
        step, overlap = compute_overlap_auto(d, patch_size)

        n = (d - patch_size) / (patch_size - overlap)
        print(step)
        assert n.is_integer()
=======
                )
>>>>>>> 4686e91e
<|MERGE_RESOLUTION|>--- conflicted
+++ resolved
@@ -6,14 +6,10 @@
     compute_patch_steps,
     _compute_number_of_patches,
     compute_overlap,
-<<<<<<< HEAD
     compute_reshaped_view,
     are_axes_valid,
     compute_overlap_auto,
-=======
     compute_overlap_predict,
-    compute_reshaped_view,
->>>>>>> 4686e91e
 )
 
 
@@ -61,8 +57,6 @@
 
 
 @pytest.mark.parametrize(
-<<<<<<< HEAD
-=======
     "patch_sizes, overlaps, expected_window, expected_steps",
     [
         ((5, 5), (2, 2), (5, 5), (3, 3)),
@@ -98,7 +92,6 @@
 
 
 @pytest.mark.parametrize(
->>>>>>> 4686e91e
     "window_shape, steps",
     [
         ((5, 5), (1, 1)),
@@ -175,7 +168,6 @@
                 assert np.all(
                     output[i * n_patches[1] * n_patches[2] + j * n_patches[2] + k]
                     == patch
-<<<<<<< HEAD
                 )
 
 
@@ -231,7 +223,4 @@
 
         n = (d - patch_size) / (patch_size - overlap)
         print(step)
-        assert n.is_integer()
-=======
-                )
->>>>>>> 4686e91e
+        assert n.is_integer()