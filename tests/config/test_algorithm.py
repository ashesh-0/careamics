import pytest

from careamics_restoration.config.algorithm import Algorithm, ModelParameters


@pytest.mark.parametrize("depth", [1, 5, 10])
def test_model_parameters_depth(complete_config: dict, depth: int):
    """Test that ModelParameters accepts depth between 1 and 10."""
    model_params = complete_config["algorithm"]["model_parameters"]
    model_params["depth"] = depth

    model = ModelParameters(**model_params)
    assert model.depth == depth


@pytest.mark.parametrize("depth", [-1, 11])
def test_model_parameters_wrong_depth(complete_config: dict, depth: int):
    """Test that wrong depth cause an error."""
    model_params = complete_config["algorithm"]["model_parameters"]
    model_params["depth"] = depth

    with pytest.raises(ValueError):
        ModelParameters(**model_params)


@pytest.mark.parametrize("num_channels_init", [8, 16, 32, 96, 128])
def test_model_parameters_num_channels_init(
    complete_config: dict, num_channels_init: int
):
    """Test that ModelParameters accepts num_channels_init as a power of two and
    minimum 8."""
    model_params = complete_config["algorithm"]["model_parameters"]
    model_params["num_channels_init"] = num_channels_init

    model = ModelParameters(**model_params)
    assert model.num_channels_init == num_channels_init


@pytest.mark.parametrize("num_channels_init", [2, 17, 127])
def test_model_parameters_wrong_num_channels_init(
    complete_config: dict, num_channels_init: int
):
    """Test that wrong num_channels_init cause an error."""
    model_params = complete_config["algorithm"]["model_parameters"]
    model_params["num_channels_init"] = num_channels_init

    with pytest.raises(ValueError):
        ModelParameters(**model_params)


@pytest.mark.parametrize("roi_size", [5, 9, 15])
def test_model_parameters_roi_size(complete_config: dict, roi_size: int):
<<<<<<< HEAD
    """Test that Algorithm accepts roi_size as an even number within the range
    [3, 21]."""
=======
    """Test that Algorithm accepts roi_size as an even number within the
    range [3, 21]."""
>>>>>>> 6c8e3715
    params = complete_config["algorithm"]
    params["roi_size"] = roi_size

    algorithm = Algorithm(**params)
    assert algorithm.roi_size == roi_size


@pytest.mark.parametrize("roi_size", [2, 4, 23])
def test_model_parameters_wrong_roi_size(complete_config: dict, roi_size: int):
    """Test that wrong num_channels_init cause an error."""
    params = complete_config["algorithm"]
    params["roi_size"] = roi_size

    with pytest.raises(ValueError):
        Algorithm(**params)


def test_model_parameters_wrong_values_by_assigment(complete_config: dict):
    """Test that wrong values are not accepted through assignment."""
    model_params = complete_config["algorithm"]["model_parameters"]
    model = ModelParameters(**model_params)

    # depth
    model.depth = model_params["depth"]
    with pytest.raises(ValueError):
        model.depth = -1

    # number of channels
    model.num_channels_init = model_params["num_channels_init"]
    with pytest.raises(ValueError):
        model.num_channels_init = 2


@pytest.mark.parametrize("masked_pixel_percentage", [0.1, 0.2, 5, 20])
def test_masked_pixel_percentage(complete_config: dict, masked_pixel_percentage: float):
    """Test that Algorithm accepts the minimum configuration."""
    algorithm = complete_config["algorithm"]
    algorithm["masked_pixel_percentage"] = masked_pixel_percentage

    algo = Algorithm(**algorithm)
    assert algo.masked_pixel_percentage == masked_pixel_percentage


@pytest.mark.parametrize("masked_pixel_percentage", [0.01, 21])
def test_wrong_masked_pixel_percentage(
    complete_config: dict, masked_pixel_percentage: float
):
    """Test that Algorithm accepts the minimum configuration."""
    algorithm = complete_config["algorithm"]
    algorithm["masked_pixel_percentage"] = masked_pixel_percentage

    with pytest.raises(ValueError):
        Algorithm(**algorithm)


def test_wrong_values_by_assigment(complete_config: dict):
    """Test that wrong values are not accepted through assignment."""
    algorithm = complete_config["algorithm"]
    algo = Algorithm(**algorithm)

    # loss
    algo.loss = algorithm["loss"]
    with pytest.raises(ValueError):
        algo.loss = "mse"

    # model
    algo.model = algorithm["model"]
    with pytest.raises(ValueError):
        algo.model = "unet"

    # is_3D
    algo.is_3D = algorithm["is_3D"]
    with pytest.raises(ValueError):
        algo.is_3D = 3

    # masking_strategy
    algo.masking_strategy = algorithm["masking_strategy"]
    with pytest.raises(ValueError):
        algo.masking_strategy = "mean"

    # masked_pixel_percentage
    algo.masked_pixel_percentage = algorithm["masked_pixel_percentage"]
    with pytest.raises(ValueError):
        algo.masked_pixel_percentage = 0.01

    # model_parameters
    algo.model_parameters = algorithm["model_parameters"]
    with pytest.raises(ValueError):
        algo.model_parameters = "params"


def test_algorithm_to_dict_minimum(minimum_config: dict):
    """ "Test that export to dict does not include optional values."""
    algorithm_minimum = Algorithm(**minimum_config["algorithm"]).model_dump()
    assert algorithm_minimum == minimum_config["algorithm"]

    assert "loss" in algorithm_minimum
    assert "model" in algorithm_minimum
    assert "is_3D" in algorithm_minimum
    assert "masking_strategy" not in algorithm_minimum
    assert "masked_pixel_percentage" not in algorithm_minimum
    assert "model_parameters" not in algorithm_minimum


def test_algorithm_to_dict_complete(complete_config: dict):
    """ "Test that export to dict does not include optional values."""
    algorithm_complete = Algorithm(**complete_config["algorithm"]).model_dump()
    assert algorithm_complete == complete_config["algorithm"]
    # TODO values are hardcoded in the fixture, is it ok ?
    assert "loss" in algorithm_complete
    assert "model" in algorithm_complete
    assert "is_3D" in algorithm_complete
    assert "masking_strategy" in algorithm_complete
    assert "masked_pixel_percentage" in algorithm_complete
    assert "roi_size" in algorithm_complete
    assert "model_parameters" in algorithm_complete
    assert "depth" in algorithm_complete["model_parameters"]
    assert "num_channels_init" in algorithm_complete["model_parameters"]


def test_algorithm_to_dict_optionals(complete_config: dict):
    """Test that export to dict does not include optional values."""
    # change optional value to the default
    algo_config = complete_config["algorithm"]
    algo_config["model_parameters"] = {
        "depth": 2,
        "num_channels_init": 32,
    }
    algo_config["masking_strategy"] = "default"

    algorithm_complete = Algorithm(**complete_config["algorithm"]).model_dump()
    assert "model_parameters" not in algorithm_complete
    assert "masking_strategy" not in algorithm_complete<|MERGE_RESOLUTION|>--- conflicted
+++ resolved
@@ -50,13 +50,8 @@
 
 @pytest.mark.parametrize("roi_size", [5, 9, 15])
 def test_model_parameters_roi_size(complete_config: dict, roi_size: int):
-<<<<<<< HEAD
-    """Test that Algorithm accepts roi_size as an even number within the range
-    [3, 21]."""
-=======
     """Test that Algorithm accepts roi_size as an even number within the
     range [3, 21]."""
->>>>>>> 6c8e3715
     params = complete_config["algorithm"]
     params["roi_size"] = roi_size
 
