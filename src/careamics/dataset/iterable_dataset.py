--- conflicted
+++ resolved
@@ -1,8 +1,4 @@
-<<<<<<< HEAD
-"""Iterable datasets used to load data from disk."""
-=======
 """Iterable dataset used to load data file by file."""
->>>>>>> 99d04c45
 
 from __future__ import annotations
 
