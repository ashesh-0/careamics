"""In-memory dataset module."""
from pathlib import Path
from typing import Callable, List, Optional, Tuple, Union

import numpy as np
import torch

from ..config.algorithm import AlgorithmType
from ..utils import normalize
from ..utils.logging import get_logger
from .dataset_utils import get_patch_transform, list_files, read_tiff, validate_files
from .patching import (
    generate_patches_predict,
    prepare_patches_supervised,
    prepare_patches_unsupervised,
)

logger = get_logger(__name__)


class InMemoryDataset(torch.utils.data.Dataset):
    """
    Dataset storing data in memory and allowing generating patches from it.

    Parameters
    ----------
    data_path : Union[str, Path]
        Path to the data, must be a directory.
    data_format : str
        Extension of the data files, without period.
    axes : str
        Description of axes in format STCZYX.
    patch_extraction_method : ExtractionStrategies
        Patch extraction strategy, as defined in extraction_strategy.
    patch_size : Union[List[int], Tuple[int]]
        Size of the patches along each axis, must be of dimension 2 or 3.
    patch_overlap : Optional[Union[List[int], Tuple[int]]], optional
        Overlap of the patches, must be of dimension 2 or 3, by default None.
    mean : Optional[float], optional
        Expected mean of the dataset, by default None.
    std : Optional[float], optional
        Expected standard deviation of the dataset, by default None.
    patch_transform : Optional[Callable], optional
        Patch transform to apply, by default None. Contains type and parameters in a
        dict. Used in N2V family of algorithms, or any custom patch
        manipulation/augmentation.
    """

    def __init__(
        self,
        data_path: Union[str, Path, List[Union[str, Path]]],
        data_format: str,
        axes: str,
        patch_size: Union[List[int], Tuple[int]],
        algorithm: AlgorithmType = AlgorithmType.N2V,
        mean: Optional[float] = None,
        std: Optional[float] = None,
        patch_transform: Optional[Callable] = None,
        target_path: Optional[Union[str, Path, List[Union[str, Path]]]] = None,
        target_format: Optional[str] = None,
        read_source_func: Optional[Callable] = None,
    ) -> None:
        """
        Constructor.

        Parameters
        ----------
        data_path : Union[str, Path]
            Path to the data, must be a directory.
        data_format : str
            Extension of the data files, without period.
        axes : str
            Description of axes in format STCZYX.
        patch_size : Union[List[int], Tuple[int]]
            Size of the patches along each axis, must be of dimension 2 or 3.
        mean : Optional[float], optional
            Expected mean of the dataset, by default None.
        std : Optional[float], optional
            Expected standard deviation of the dataset, by default None.
        patch_transform : Optional[Callable], optional
            Patch transform to apply, by default None. Could be any augmentation
            function, or algorithm specific pixel manipulation (N2V family).
            Please refer to the documentation for more details.
            # TODO add link

        Raises
        ------
        ValueError
            If data_path is not a directory.
        """
        self.data_path = Path(data_path)
        if not self.data_path.is_dir():
            raise ValueError("Path to data should be an existing folder.")

        self.data_format = data_format
        self.target_path = target_path
        self.target_format = target_format

        self.axes = axes

        self.read_source_func = (
            read_source_func if read_source_func is not None else read_tiff
        )
<<<<<<< HEAD

        self.train_files = list_files(data_path, self.data_format)
=======
        self.files = list_files(data_path, self.data_format)
>>>>>>> 007ee4fa
        if self.target_path is not None:
            if not self.target_path.is_dir():
                raise ValueError("Path to targets should be an existing folder.")
            if self.target_format is None:
                raise ValueError("Target format must be specified.")
            self.target_files = list_files(self.target_path, self.target_format)
            validate_files(self.files, self.target_files)

        self.patch_size = patch_size

        self.mean = mean
        self.std = std

        # Generate patches
        self.data, self.targets, computed_mean, computed_std = self._prepare_patches()

        if not mean or not std:
            self.mean, self.std = computed_mean, computed_std
            logger.info(f"Computed dataset mean: {self.mean}, std: {self.std}")
        assert self.mean is not None
        assert self.std is not None

        patch_transform["Normalize"] = {
            "mean": self.mean,
            "std": self.std,
            "max_pixel_value": 1,
        }
        self.patch_transform = get_patch_transform(
            patch_transform, algorithm != AlgorithmType.SEGM, target_path is not None
        )

    def _prepare_patches(self) -> Callable:
        """
        Iterate over data source and create an array of patches.

        Calls consecutive function for supervised and unsupervised learning.

        Returns
        -------
        np.ndarray
            Array of patches.
        """
        if self.target_path is not None:
            return prepare_patches_supervised(
                self.files,
                self.target_files,
                self.axes,
                self.patch_size,
                self.read_source_func,
            )
        else:
            return prepare_patches_unsupervised(
<<<<<<< HEAD
                self.train_files, self.axes, self.patch_size, self.read_source_func
=======
                self.files,
                self.axes,
                self.patch_size,
>>>>>>> 007ee4fa
            )

    def __len__(self) -> int:
        """
        Return the length of the dataset.

        Returns
        -------
        int
            Length of the dataset.
        """
        # convert to numpy array to convince mypy that it is not a generator
        return self.data.shape[0]

    def __getitem__(self, index: int) -> Tuple[np.ndarray]:
        """
        Return the patch corresponding to the provided index.

        Parameters
        ----------
        index : int
            Index of the patch to return.

        Returns
        -------
        Tuple[np.ndarray]
            Patch.

        Raises
        ------
        ValueError
            If dataset mean and std are not set.
        """
        patch = self.data[index]

        if self.mean is not None and self.std is not None:
            if self.target_path is not None:
                # Splitting targets into a list. 1st dim is the number of targets
                target = self.targets[index, ...]
                # Move channels to the last dimension for the transform
                transformed = self.patch_transform(
                    image=np.moveaxis(patch, 0, -1), target=np.moveaxis(target, 0, -1)
                )
                patch, target = np.moveaxis(transformed["image"], -1, 0), np.moveaxis(
                    transformed["target"], -1, 0
                )
                return patch, target
            else:
                patch = self.patch_transform(image=np.moveaxis(patch, 0, -1))["image"]
                return np.moveaxis(patch, -1, 0)
        else:
            raise ValueError("Dataset mean and std must be set before using it.")


class InMemoryPredictionDataset(torch.utils.data.Dataset):
    """
    Dataset storing data in memory and allowing generating patches from it.

    Parameters
    ----------
    data_path : Union[str, Path]
        Path to the data, must be a directory.
    data_format : str
        Extension of the data files, without period.
    axes : str
        Description of axes in format STCZYX.
    patch_extraction_method : ExtractionStrategies
        Patch extraction strategy, as defined in extraction_strategy.
    patch_size : Union[List[int], Tuple[int]]
        Size of the patches along each axis, must be of dimension 2 or 3.
    patch_overlap : Optional[Union[List[int], Tuple[int]]], optional
        Overlap of the patches, must be of dimension 2 or 3, by default None.
    mean : Optional[float], optional
        Expected mean of the dataset, by default None.
    std : Optional[float], optional
        Expected standard deviation of the dataset, by default None.
    patch_transform : Optional[Callable], optional
        Patch transform to apply, by default None. Contains type and parameters in a
        dict. Used in N2V family of algorithms, or any custom patch
        manipulation/augmentation.
    """

    def __init__(
        self,
        array: np.ndarray,
        axes: str,
        tile_size: Union[List[int], Tuple[int]],
        tile_overlap: Optional[Union[List[int], Tuple[int]]] = None,
        mean: Optional[float] = None,
        std: Optional[float] = None,
    ) -> None:
        """Constructor.

        Parameters
        ----------
        array : np.ndarray
            Array containing the data.
        axes : str
            Description of axes in format STCZYX.
        patch_size : Union[List[int], Tuple[int]]
            Size of the patches along each axis, must be of dimension 2 or 3.
        mean : Optional[float], optional
            Expected mean of the dataset, by default None.
        std : Optional[float], optional
            Expected standard deviation of the dataset, by default None.

        Raises
        ------
        ValueError
            If data_path is not a directory.
        """
        self.input_array = array
        self.axes = axes
        self.tile_size = tile_size
        self.tile_overlap = tile_overlap

        self.mean = mean
        self.std = std

        self.tile = tile_size and tile_overlap

        # Generate patches
        self.data = self._prepare_patches()

        if not mean or not std:
            raise ValueError("Mean and std must be provided for performing prediction")

    def _prepare_patches(self) -> Callable:
        """
        Iterate over data source and create an array of patches.

        Calls consecutive function for supervised and unsupervised learning.

        Returns
        -------
        np.ndarray
            Array of patches.
        """
        if self.tile:
            return generate_patches_predict(
                self.input_array, self.axes, self.tile_size, self.tile_overlap
            )
        else:
            return self.input_array

    def __len__(self) -> int:
        """
        Return the length of the dataset.

        Returns
        -------
        int
            Length of the dataset.
        """
        # convert to numpy array to convince mypy that it is not a generator
        return len(self.data)

    def __getitem__(self, index: int) -> Tuple[np.ndarray]:
        """
        Return the patch corresponding to the provided index.

        Parameters
        ----------
        index : int
            Index of the patch to return.

        Returns
        -------
        Tuple[np.ndarray]
            Patch.

        Raises
        ------
        ValueError
            If dataset mean and std are not set.
        """
        if self.tile:
            (
                tile,
                last_tile,
                arr_shape,
                overlap_crop_coords,
                stitch_coords,
            ) = self.data[index]

            return (
                normalize(img=tile, mean=self.mean, std=self.std),
                last_tile,
                arr_shape,
                overlap_crop_coords,
                stitch_coords,
            )
        else:
            return normalize(img=self.data, mean=self.mean, std=self.std).astype(
                np.float32
            )<|MERGE_RESOLUTION|>--- conflicted
+++ resolved
@@ -101,12 +101,7 @@
         self.read_source_func = (
             read_source_func if read_source_func is not None else read_tiff
         )
-<<<<<<< HEAD
-
-        self.train_files = list_files(data_path, self.data_format)
-=======
         self.files = list_files(data_path, self.data_format)
->>>>>>> 007ee4fa
         if self.target_path is not None:
             if not self.target_path.is_dir():
                 raise ValueError("Path to targets should be an existing folder.")
@@ -159,13 +154,9 @@
             )
         else:
             return prepare_patches_unsupervised(
-<<<<<<< HEAD
-                self.train_files, self.axes, self.patch_size, self.read_source_func
-=======
                 self.files,
                 self.axes,
                 self.patch_size,
->>>>>>> 007ee4fa
             )
 
     def __len__(self) -> int:
