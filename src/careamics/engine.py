"""
Engine module.

This module contains the main CAREamics class, the Engine. The Engine allows training
a model and using it for prediction.
"""
from logging import FileHandler
from pathlib import Path
from typing import Any, Dict, List, Optional, Tuple, Union

import numpy as np
import torch
from bioimageio.spec.model.raw_nodes import Model as BioimageModel
from torch.utils.data import DataLoader, TensorDataset

from .bioimage import (
    build_zip_model,
    get_default_model_specs,
)
from .config import Configuration, load_configuration
from .dataset.prepare_dataset import (
    get_prediction_dataset,
    get_train_dataset,
    get_validation_dataset,
)
from .losses import create_loss_function
from .models import create_model
from .prediction import (
    stitch_prediction,
    tta_backward,
    tta_forward,
)
from .utils import (
    MetricTracker,
    check_array_validity,
    denormalize,
    get_device,
    normalize,
)
from .utils.logging import ProgressBar, get_logger


<<<<<<< HEAD
from viztracer import VizTracer

tracer = VizTracer()


def seed_everything(seed: int) -> int:
    """Seed all random number generators for reproducibility."""
    random.seed(seed)
    np.random.seed(seed)
    torch.manual_seed(seed)
    torch.cuda.manual_seed_all(seed)
    return seed


=======
# TODO: refactor private methods and bioimage.io to other modules
>>>>>>> 1d1fec96
class Engine:
    """
    Class allowing training of a model and subsequent prediction.

    There are three ways to instantiate an Engine:
    1. With a CAREamics model (.pth), by passing a path.
    2. With a configuration object.
    3. With a configuration file, by passing a path.

    In each case, the parameter name must be provided explicitly. For example:
    >>> engine = Engine(config_path="path/to/config.yaml")

    Note that only one of these options can be used at a time, in the order listed
    above.

    Parameters
    ----------
    config : Optional[Configuration], optional
        Configuration object, by default None.
    config_path : Optional[Union[str, Path]], optional
        Path to configuration file, by default None.
    model_path : Optional[Union[str, Path]], optional
        Path to model file, by default None.
    seed : int, optional
        Seed for reproducibility, by default 42.

    Attributes
    ----------
    cfg : Configuration
        Configuration.
    device : torch.device
        Device (CPU or GPU).
    model : torch.nn.Module
        Model.
    optimizer : torch.optim.Optimizer
        Optimizer.
    lr_scheduler : torch.optim.lr_scheduler._LRScheduler
        Learning rate scheduler.
    scaler : torch.cuda.amp.GradScaler
        Gradient scaler.
    loss_func : Callable
        Loss function.
    logger : logging.Logger
        Logger.
    use_wandb : bool
        Whether to use wandb.
    """

    def __init__(
        self,
        *,
        config: Optional[Configuration] = None,
        config_path: Optional[Union[str, Path]] = None,
        model_path: Optional[Union[str, Path]] = None,
        seed: Optional[int] = 42,
    ) -> None:
        """
        Constructor.

        To disable the seed, set it to None.

        Parameters
        ----------
        config : Optional[Configuration], optional
            Configuration object, by default None.
        config_path : Optional[Union[str, Path]], optional
            Path to configuration file, by default None.
        model_path : Optional[Union[str, Path]], optional
            Path to model file, by default None.
        seed : int, optional
            Seed for reproducibility, by default 42.

        Raises
        ------
        ValueError
            If all three parameters are None.
        FileNotFoundError
            If the model or configuration path is provided but does not exist.
        TypeError
            If the configuration is not a Configuration object.
        UsageError
            If wandb is not correctly installed.
        ModuleNotFoundError
            If wandb is not installed.
        ValueError
            If the configuration failed to configure.
        """
        if model_path is not None:
            if not Path(model_path).exists():
                raise FileNotFoundError(
                    f"Model path {model_path} is incorrect or"
                    f" does not exist. Current working directory is: {Path.cwd()!s}"
                )

            # Ensure that config is None
            self.cfg = None

        elif config is not None:
            # Check that config is a Configuration object
            if not isinstance(config, Configuration):
                raise TypeError(
                    f"config must be a Configuration object, got {type(config)}"
                )
            self.cfg = config
        elif config_path is not None:
            self.cfg = load_configuration(config_path)
        else:
            raise ValueError(
                "No configuration or path provided. One of configuration "
                "object, configuration path or model path must be provided."
            )

        # get device, CPU or GPU
        self.device = get_device()

        # Create model, optimizer, lr scheduler and gradient scaler and load everything
        # to the specified device
        (
            self.model,
            self.optimizer,
            self.lr_scheduler,
            self.scaler,
            self.cfg,
        ) = create_model(config=self.cfg, model_path=model_path, device=self.device)

        # create loss function
        if self.cfg is not None:
            self.loss_func = create_loss_function(self.cfg)

            # Set logging
            log_path = self.cfg.working_directory / "log.txt"
            self.logger = get_logger(__name__, log_path=log_path)

            # wandb
            self.use_wandb = self.cfg.training.use_wandb

            if self.use_wandb:
                try:
                    from wandb.errors import UsageError

                    from careamics.utils.wandb import WandBLogging

                    try:
                        self.wandb = WandBLogging(
                            experiment_name=self.cfg.experiment_name,
                            log_path=self.cfg.working_directory,
                            config=self.cfg,
                            model_to_watch=self.model,
                        )
                    except UsageError as e:
                        self.logger.warning(
                            f"Wandb usage error, using default logger. Check whether "
                            f"wandb correctly configured:\n"
                            f"{e}"
                        )
                        self.use_wandb = False

                except ModuleNotFoundError:
                    self.logger.warning(
                        "Wandb not installed, using default logger. Try pip install "
                        "wandb"
                    )
                    self.use_wandb = False
        else:
            raise ValueError("Configuration is not defined.")

    def train(
        self,
        train_path: str,
        val_path: str,
    ) -> Tuple[List[Any], List[Any]]:
        """
        Train the network.

        The training and validation data given by the paths must be compatible with the
        axes and data format provided in the configuration.

        Parameters
        ----------
        train_path : Union[str, Path]
            Path to the training data.
        val_path : Union[str, Path]
            Path to the validation data.

        Returns
        -------
        Tuple[List[Any], List[Any]]
            Tuple of training and validation statistics.

        Raises
        ------
        ValueError
            Raise a ValueError if the configuration is missing.
        """
        if self.cfg is None:
            raise ValueError("Configuration is not defined, cannot train.")

        # General func
        train_loader = self._get_train_dataloader(train_path)

        # Set mean and std from train dataset of none
        if self.cfg.data.mean is None or self.cfg.data.std is None:
            self.cfg.data.set_mean_and_std(
                train_loader.dataset.mean, train_loader.dataset.std
            )

        eval_loader = self._get_val_dataloader(val_path)
        self.logger.info(f"Starting training for {self.cfg.training.num_epochs} epochs")

        val_losses = []

        try:
            train_stats = []
            eval_stats = []

            # loop over the dataset multiple times
            for epoch in range(self.cfg.training.num_epochs):
                if hasattr(train_loader.dataset, "__len__"):
                    epoch_size = train_loader.__len__()
                else:
                    try:
                        epoch_size = epoch_size
                    except NameError:
                        epoch_size = None

                progress_bar = ProgressBar(
                    max_value=epoch_size,
                    epoch=epoch,
                    num_epochs=self.cfg.training.num_epochs,
                    mode="train",
                )
                # Perform training step
                tracer.start()
                train_outputs, epoch_size = self._train_single_epoch(
                    train_loader,
                    progress_bar,
                    self.cfg.training.amp.use,
                )
                tracer.stop()
                tracer.save("trace_gp_t.json")
                # Perform validation step
                eval_outputs = self._evaluate(eval_loader)
                val_losses.append(eval_outputs["loss"])
                learning_rate = self.optimizer.param_groups[0]["lr"]

                progress_bar.add(
                    1,
                    values=[
                        ("train_loss", train_outputs["loss"]),
                        ("val loss", eval_outputs["loss"]),
                        ("lr", learning_rate),
                    ],
                )
                # Add update scheduler rule based on type
                self.lr_scheduler.step(eval_outputs["loss"])

                if self.use_wandb:
                    metrics = {
                        "train": train_outputs,
                        "eval": eval_outputs,
                        "lr": learning_rate,
                    }
                    self.wandb.log_metrics(metrics)

                train_stats.append(train_outputs)
                eval_stats.append(eval_outputs)

                checkpoint_path = self._save_checkpoint(epoch, val_losses, "state_dict")
                self.logger.info(f"Saved checkpoint to {checkpoint_path}")

        except KeyboardInterrupt:
            self.logger.info("Training interrupted")

        return train_stats, eval_stats

    def _train_single_epoch(
        self,
        loader: torch.utils.data.DataLoader,
        progress_bar: ProgressBar,
        amp: bool,
    ) -> Tuple[Dict[str, float], int]:
        """
        Train for a single epoch.

        Parameters
        ----------
        loader : torch.utils.data.DataLoader
            Training dataloader.
        progress_bar : ProgressBar
            Progress bar.
        amp : bool
            Whether to use automatic mixed precision.

        Returns
        -------
        Tuple[Dict[str, float], int]
            Tuple of training metrics and epoch size.

        Raises
        ------
        ValueError
            If the configuration is missing.
        """
        if self.cfg is not None:
            avg_loss = MetricTracker()
            self.model.train()
            epoch_size = 0

            for i, (batch, *auxillary) in enumerate(loader):
                self.optimizer.zero_grad(set_to_none=True)

                with torch.cuda.amp.autocast(enabled=amp):
                    outputs = self.model(batch.to(self.device))

                loss = self.loss_func(
                    outputs, *[a.to(self.device) for a in auxillary], self.device
                )
                self.scaler.scale(loss).backward()
                avg_loss.update(loss.detach(), batch.shape[0])

                progress_bar.update(
                    current_step=i,
                    batch_size=self.cfg.training.batch_size,
                )

                self.optimizer.step()
                epoch_size += 1

            return {"loss": avg_loss.avg.to(torch.float16).cpu().numpy()}, epoch_size
        else:
            raise ValueError("Configuration is not defined, cannot train.")

    def _evaluate(self, val_loader: torch.utils.data.DataLoader) -> Dict[str, float]:
        """
        Perform validation step.

        Parameters
        ----------
        val_loader : torch.utils.data.DataLoader
            Validation dataloader.

        Returns
        -------
        Dict[str, float]
            Loss value on the validation set.
        """
        self.model.eval()
        avg_loss = MetricTracker()

        with torch.no_grad():
            for patch, *auxillary in val_loader:
                outputs = self.model(patch.to(self.device))
                loss = self.loss_func(
                    outputs, *[a.to(self.device) for a in auxillary], self.device
                )
                avg_loss.update(loss.detach(), patch.shape[0])
        return {"loss": avg_loss.avg.to(torch.float16).cpu().numpy()}

    def predict(
        self,
        input: Union[np.ndarray, str, Path],
        *,
        tile_shape: Optional[List[int]] = None,
        overlaps: Optional[List[int]] = None,
        axes: Optional[str] = None,
        tta: bool = True,
    ) -> Union[np.ndarray, List[np.ndarray]]:
        """
        Predict using the current model on an input array or a path to data.

        The Engine must have previously been trained and mean/std be specified in
        its configuration.

        To use tiling, both `tile_shape` and `overlaps` must be specified, have same
        length, be divisible by 2 and greater than 0. Finally, the overlaps must be
        smaller than the tiles.

        Parameters
        ----------
        input : Union[np.ndarra, str, Path]
            Input data, either an array or a path to the data.
        tile_shape : Optional[List[int]], optional
            2D or 3D shape of the tiles to be predicted, by default None.
        overlaps : Optional[List[int]], optional
            2D or 3D overlaps between tiles, by default None.
        axes : Optional[str], optional
            Axes of the input array if different from the one in the configuration, by
            default None.
        tta : bool, optional
            Whether to use test time augmentation, by default True.

        Returns
        -------
        Union[np.ndarray, List[np.ndarray]]
            Predicted image array of the same shape as the input, or list of arrays
            if the arrays have inconsistent shapes.

        Raises
        ------
        ValueError
            If the configuration is missing.
        ValueError
            If the mean or std are not specified in the configuration (untrained model).
        """
        if self.cfg is None:
            raise ValueError("Configuration is not defined, cannot predict.")

        # Check that the mean and std are there (= has been trained)
        if not self.cfg.data.mean or not self.cfg.data.std:
            raise ValueError(
                "Mean or std are not specified in the configuration, prediction cannot "
                "be performed."
            )

        # set model to eval mode
        self.model.to(self.device)
        self.model.eval()

        progress_bar = ProgressBar(num_epochs=1, mode="predict")

        # Get dataloader
        pred_loader, tiled = self._get_predict_dataloader(
            input=input, tile_shape=tile_shape, overlaps=overlaps, axes=axes
        )

        # Start prediction
        self.logger.info("Starting prediction")
        if tiled:
            self.logger.info("Starting tiled prediction")
            prediction = self._predict_tiled(pred_loader, progress_bar, tta)
        else:
            self.logger.info("Starting prediction on whole sample")
            prediction = self._predict_full(pred_loader, progress_bar, tta)

        return prediction

    def _predict_tiled(
        self, pred_loader: DataLoader, progress_bar: ProgressBar, tta: bool = True
    ) -> Union[np.ndarray, List[np.ndarray]]:
        """
        Predict using tiling.

        Parameters
        ----------
        pred_loader : DataLoader
            Prediction dataloader.
        progress_bar : ProgressBar
            Progress bar.
        tta : bool, optional
            Whether to use test time augmentation, by default True.

        Returns
        -------
        Union[np.ndarray, List[np.ndarray]]
            Predicted image, or list of predictions if the images have different sizes.

        Warns
        -----
        UserWarning
            If the samples have different shapes, the prediction then returns a list.
        """
        prediction = []
        tiles = []
        stitching_data = []

        with torch.no_grad():
            for i, (tile, *auxillary) in enumerate(pred_loader):
                # Unpack auxillary data into last tile indicator and data, required to
                # stitch tiles together
                if auxillary:
                    last_tile, *data = auxillary

                if tta:
                    augmented_tiles = tta_forward(tile)
                    predicted_augments = []
                    for augmented_tile in augmented_tiles:
                        augmented_pred = self.model(augmented_tile.to(self.device))
                        predicted_augments.append(
                            augmented_pred.squeeze().cpu().numpy()
                        )
                    tiles.append(tta_backward(predicted_augments).squeeze())
                else:
                    tiles.append(
                        self.model(tile.to(self.device)).squeeze().cpu().numpy()
                    )

                stitching_data.append(data)

                if last_tile:
                    # Stitch tiles together if sample is finished
                    predicted_sample = stitch_prediction(tiles, stitching_data)
                    predicted_sample = denormalize(
                        predicted_sample,
                        float(self.cfg.data.mean),  # type: ignore
                        float(self.cfg.data.std),  # type: ignore
                    )
                    prediction.append(predicted_sample)
                    tiles.clear()
                    stitching_data.clear()

                progress_bar.update(i, 1)

        self.logger.info(f"Predicted {len(prediction)} samples, {i} tiles in total")
        try:
            return np.stack(prediction)
        except ValueError:
            self.logger.warning("Samples have different shapes, returning list.")
            return prediction

    def _predict_full(
        self, pred_loader: DataLoader, progress_bar: ProgressBar, tta: bool = True
    ) -> np.ndarray:
        """
        Predict whole image without tiling.

        Parameters
        ----------
        pred_loader : DataLoader
            Prediction dataloader.
        progress_bar : ProgressBar
            Progress bar.
        tta : bool, optional
            Whether to use test time augmentation, by default True.

        Returns
        -------
        np.ndarray
            Predicted image.
        """
        prediction = []
        with torch.no_grad():
            for i, sample in enumerate(pred_loader):
                if tta:
                    augmented_preds = tta_forward(sample[0])
                    predicted_augments = []
                    for augmented_pred in augmented_preds:
                        augmented_pred = self.model(augmented_pred.to(self.device))
                        predicted_augments.append(
                            augmented_pred.squeeze().cpu().numpy()
                        )
                    prediction.append(tta_backward(predicted_augments).squeeze())
                else:
                    prediction.append(
                        self.model(sample[0].to(self.device)).squeeze().cpu().numpy()
                    )
                progress_bar.update(i, 1)
        output = denormalize(
            np.stack(prediction), float(self.cfg.data.mean), float(self.cfg.data.std)  # type: ignore
        )
        return output

    def _get_train_dataloader(self, train_path: str) -> DataLoader:
        """
        Return a training dataloader.

        Parameters
        ----------
        train_path : str
            Path to the training data.

        Returns
        -------
        DataLoader
            Training data loader.

        Raises
        ------
        ValueError
            If the training configuration is None.
        """
        if self.cfg is None:
            raise ValueError("Configuration is not defined.")

        dataset = get_train_dataset(self.cfg, train_path)
        dataloader = DataLoader(
            dataset,
            batch_size=self.cfg.training.batch_size,
            num_workers=self.cfg.training.num_workers,
            pin_memory=True,
        )
        return dataloader

    def _get_val_dataloader(self, val_path: str) -> DataLoader:
        """
        Return a validation dataloader.

        Parameters
        ----------
        val_path : str
            Path to the validation data.

        Returns
        -------
        DataLoader
            Validation data loader.

        Raises
        ------
        ValueError
            If the configuration is None.
        """
        if self.cfg is None:
            raise ValueError("Configuration is not defined.")

        dataset = get_validation_dataset(self.cfg, val_path)
        dataloader = DataLoader(
            dataset,
            batch_size=self.cfg.training.batch_size,
            num_workers=self.cfg.training.num_workers,
            pin_memory=True,
        )
        return dataloader

    def _get_predict_dataloader(
        self,
        input: Union[np.ndarray, str, Path],
        *,
        tile_shape: Optional[List[int]] = None,
        overlaps: Optional[List[int]] = None,
        axes: Optional[str] = None,
    ) -> Tuple[DataLoader, bool]:
        """
        Return a prediction dataloader.

        Parameters
        ----------
        input : Union[np.ndarray, str, Path]
            Input array or path to data.
        tile_shape : Optional[List[int]], optional
            2D or 3D shape of the tiles, by default None.
        overlaps : Optional[List[int]], optional
            2D or 3D overlaps between tiles, by default None.
        axes : Optional[str], optional
            Axes of the input array if different from the one in the configuration.

        Returns
        -------
        Tuple[DataLoader, bool]
            Tuple of prediction data loader, and whether the data is tiled.

        Raises
        ------
        ValueError
            If the configuration is None.
        ValueError
            If the mean or std are not specified in the configuration.
        ValueError
            If the input is None.
        """
        if self.cfg is None:
            raise ValueError("Configuration is not defined.")

        if self.cfg.data.mean is None or self.cfg.data.std is None:
            raise ValueError(
                "Mean or std are not specified in the configuration, prediction cannot "
                "be performed. Was the model trained?"
            )

        if input is None:
            raise ValueError("Ccannot predict on None input.")

        # Create dataset
        if isinstance(input, np.ndarray):  # np.ndarray
            # Check that the axes fit the input
            img_axes = self.cfg.data.axes if axes is None else axes
            # TODO are self.cfg.data.axes and axes compatible (same spatial dim)?
            check_array_validity(input, img_axes)

            # Check if tiling requested
            tiled = tile_shape is not None and overlaps is not None

            # Validate tiles and overlaps
            if tiled:
                raise NotImplementedError(
                    "Tiling with in memory array is currently not implemented."
                )

                # check_tiling_validity(tile_shape, overlaps)

            # Normalize input and cast to float32
            normalized_input = normalize(
                img=input, mean=self.cfg.data.mean, std=self.cfg.data.std
            )
            normalized_input = normalized_input.astype(np.float32)

            # Create dataset
            dataset = TensorDataset(torch.from_numpy(normalized_input))

        elif isinstance(input, str) or isinstance(input, Path):  # path
            # Create dataset
            dataset = get_prediction_dataset(
                self.cfg,
                pred_path=input,
                tile_shape=tile_shape,
                overlaps=overlaps,
                axes=axes,
            )

            tiled = (
                hasattr(dataset, "patch_extraction_method")
                and dataset.patch_extraction_method is not None
            )
        return (
            DataLoader(
                dataset,
                batch_size=1,
                num_workers=0,
                pin_memory=True,
            ),
            tiled,
        )

    def _save_checkpoint(
        self, epoch: int, losses: List[float], save_method: str
    ) -> Path:
        """
        Save checkpoint.

        Currently only supports saving using `save_method="state_dict"`.

        Parameters
        ----------
        epoch : int
            Last epoch.
        losses : List[float]
            List of losses.
        save_method : str
            Method to save the model. Currently only supports `state_dict`.

        Returns
        -------
        Path
            Path to the saved checkpoint.

        Raises
        ------
        ValueError
            If the configuration is None.
        NotImplementedError
            If the requested save method is not supported.
        """
        if self.cfg is None:
            raise ValueError("Configuration is not defined.")

        if epoch == 0 or losses[-1] == min(losses):
            name = f"{self.cfg.experiment_name}_best.pth"
        else:
            name = f"{self.cfg.experiment_name}_latest.pth"
        workdir = self.cfg.working_directory
        workdir.mkdir(parents=True, exist_ok=True)

        if save_method == "state_dict":
            checkpoint = {
                "epoch": epoch,
                "model_state_dict": self.model.state_dict(),
                "optimizer_state_dict": self.optimizer.state_dict(),
                "scheduler_state_dict": self.lr_scheduler.state_dict(),
                "grad_scaler_state_dict": self.scaler.state_dict(),
                "loss": losses[-1],
                "config": self.cfg.model_dump(),
            }
            torch.save(checkpoint, workdir / name)
        else:
            raise NotImplementedError("Invalid save method.")

        return self.cfg.working_directory.absolute() / name

    def __del__(self) -> None:
        """Exit logger."""
        if hasattr(self, "logger"):
            for handler in self.logger.handlers:
                if isinstance(handler, FileHandler):
                    self.logger.removeHandler(handler)
                    handler.close()

    def _generate_rdf(self, model_specs: Optional[dict] = None) -> dict:
        """
        Generate rdf data for bioimage.io format export.

        Parameters
        ----------
        model_specs : Optional[dict], optional
            Custom specs if different than the default ones, by default None.

        Returns
        -------
        dict
            RDF specs.

        Raises
        ------
        ValueError
            If the mean or std are not specified in the configuration.
        ValueError
            If the configuration is not defined.
        """
        if self.cfg is not None:
            if self.cfg.data.mean is None or self.cfg.data.std is None:
                raise ValueError(
                    "Mean or std are not specified in the configuration, export to "
                    "bioimage.io format is not possible."
                )

            # set in/out axes from config
            axes = self.cfg.data.axes.lower().replace("s", "")
            if "c" not in axes:
                axes = "c" + axes
            if "b" not in axes:
                axes = "b" + axes

            # get in/out samples' files
            test_inputs, test_outputs = self._get_sample_io_files(axes)

            specs = get_default_model_specs(
                "Noise2Void",
                self.cfg.data.mean,
                self.cfg.data.std,
                self.cfg.algorithm.is_3D,
            )
            if model_specs is not None:
                specs.update(model_specs)

            specs.update(
                {
                    "architecture": "careamics.models.unet",
                    "test_inputs": test_inputs,
                    "test_outputs": test_outputs,
                    "input_axes": [axes],
                    "output_axes": [axes],
                }
            )
            return specs
        else:
            raise ValueError("Configuration is not defined.")

    def save_as_bioimage(
        self, output_zip: Union[Path, str], model_specs: Optional[dict] = None
    ) -> BioimageModel:
        """
        Export the current model to BioImage.io model zoo format.

        Parameters
        ----------
        output_zip : Union[Path, str]
            Where to save the model zip file.
        model_specs : Optional[dict]
            A dictionary with keys being the bioimage-core build_model parameters. If
            None then it will be populated by the model default specs.

        Returns
        -------
        BioimageModel
            Bioimage.io model object.

        Raises
        ------
        ValueError
            If the configuration is not defined.
        """
        if self.cfg is not None:
            # Generate specs
            specs = self._generate_rdf(model_specs)

            # Build model
            raw_model = build_zip_model(
                path=output_zip,
                config=self.cfg,
                model_specs=specs,
            )

            return raw_model
        else:
            raise ValueError("Configuration is not defined.")

    def _get_sample_io_files(self, axes: str) -> Tuple[List[str], List[str]]:
        """
        Create numpy format for use as inputs and outputs in the bioimage.io archive.

        Parameters
        ----------
        axes : str
            Input and output axes.

        Returns
        -------
        Tuple[List[str], List[str]]
            Tuple of input and output file paths.

        Raises
        ------
        ValueError
            If the configuration is not defined.
        """
        # input:
        if self.cfg is not None:
            sample_input = np.random.randn(*self.cfg.training.patch_size)
            # if there are more input axes (like channel, ...),
            # then expand the sample dimensions.
            len_diff = len(axes) - len(self.cfg.training.patch_size)
            if len_diff > 0:
                sample_input = np.expand_dims(
                    sample_input, axis=tuple(i for i in range(len_diff))
                )
            sample_output = np.random.randn(*sample_input.shape)

            # save numpy files
            workdir = self.cfg.working_directory
            in_file = workdir.joinpath("test_inputs.npy")
            np.save(in_file, sample_input)
            out_file = workdir.joinpath("test_outputs.npy")
            np.save(out_file, sample_output)

            return [str(in_file.absolute())], [str(out_file.absolute())]
        else:
            raise ValueError("Configuration is not defined.")<|MERGE_RESOLUTION|>--- conflicted
+++ resolved
@@ -40,24 +40,6 @@
 from .utils.logging import ProgressBar, get_logger
 
 
-<<<<<<< HEAD
-from viztracer import VizTracer
-
-tracer = VizTracer()
-
-
-def seed_everything(seed: int) -> int:
-    """Seed all random number generators for reproducibility."""
-    random.seed(seed)
-    np.random.seed(seed)
-    torch.manual_seed(seed)
-    torch.cuda.manual_seed_all(seed)
-    return seed
-
-
-=======
-# TODO: refactor private methods and bioimage.io to other modules
->>>>>>> 1d1fec96
 class Engine:
     """
     Class allowing training of a model and subsequent prediction.
@@ -290,14 +272,11 @@
                     mode="train",
                 )
                 # Perform training step
-                tracer.start()
                 train_outputs, epoch_size = self._train_single_epoch(
                     train_loader,
                     progress_bar,
                     self.cfg.training.amp.use,
                 )
-                tracer.stop()
-                tracer.save("trace_gp_t.json")
                 # Perform validation step
                 eval_outputs = self._evaluate(eval_loader)
                 val_losses.append(eval_outputs["loss"])
