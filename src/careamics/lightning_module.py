from typing import Any, Union

import pytorch_lightning as L
from torch import nn

from careamics.config import AlgorithmModel
from careamics.config.support import (
    SupportedAlgorithm,
    SupportedArchitecture,
    SupportedLoss,
    SupportedOptimizer,
    SupportedScheduler,
)
<<<<<<< HEAD
from careamics.dataset.dataset_utils import (
    data_type_validator,
    list_files,
    validate_files,
)
from careamics.dataset.in_memory_dataset import (
    InMemoryDataset,
    InMemoryPredictionDataset,
)
from careamics.dataset.iterable_dataset import (
    IterableDataset,
    IterablePredictionDataset,
)
from careamics.losses import create_loss_function
from careamics.models.model_factory import model_registry
from careamics.prediction import stitch_prediction
from careamics.utils import denormalize, get_ram_size


class CAREamicsFiring(L.loops._PredictionLoop):
    """Predict loop for tiles-based prediction."""

    # def _predict_step(self, batch, batch_idx, dataloader_idx, dataloader_iter):
    #     self.model.predict_step(batch, batch_idx)

    def _on_predict_epoch_end(self) -> Optional[_PREDICT_OUTPUT]:
        """Calls ``on_predict_epoch_end`` hook.

        Returns
        -------
            the results for all dataloaders

        """
        trainer = self.trainer
        call._call_callback_hooks(trainer, "on_predict_epoch_end")
        call._call_lightning_module_hook(trainer, "on_predict_epoch_end")

        if self.return_predictions:
            return self.predicted_array
        return None

    @_no_grad_context
    def run(self) -> Optional[_PREDICT_OUTPUT]:
        self.setup_data()
        if self.skip:
            return None
        self.reset()
        self.on_run_start()
        data_fetcher = self._data_fetcher
        assert data_fetcher is not None

        self.predicted_array = []
        self.tiles = []
        self.stitching_data = []

        while True:
            try:
                if isinstance(data_fetcher, _DataLoaderIterDataFetcher):
                    dataloader_iter = next(data_fetcher)
                    # hook's batch_idx and dataloader_idx arguments correctness cannot be guaranteed in this setting
                    batch = data_fetcher._batch
                    batch_idx = data_fetcher._batch_idx
                    dataloader_idx = data_fetcher._dataloader_idx
                else:
                    dataloader_iter = None
                    batch, batch_idx, dataloader_idx = next(data_fetcher)
                self.batch_progress.is_last_batch = data_fetcher.done
                # run step hooks
                self._predict_step(batch, batch_idx, dataloader_idx, dataloader_iter)

                # Stitching tiles together
                last_tile, *data = self.predictions[batch_idx][1]
                self.tiles.append(self.predictions[batch_idx][0])
                self.stitching_data.append(data)
                if last_tile:
                    predicted_sample = stitch_prediction(
                        self.tiles, self.stitching_data
                    )
                    denormalized_sample = denormalize(
                        predicted_sample,
                        self._data_source.instance.predict_dataset.mean,
                        self._data_source.instance.predict_dataset.std,
                    )
                    self.predicted_array.append(denormalized_sample)
                    self.tiles.clear()
                    self.stitching_data.clear()
            except StopIteration:
                break
            finally:
                self._restarting = False
        return self.on_run_end()

class CAREamicsKiln(L.LightningModule):
=======
from careamics.losses import loss_factory
from careamics.models.model_factory import model_factory
from careamics.utils.torch_utils import get_scheduler, get_optimizer


class CAREamicsKiln(L.LightningModule):
    """CAREamics internal Lightning module class.
    
    This class is configured using an AlgorithmModel instance, parameterizing the deep
    learning model, and defining training and validation steps."""


>>>>>>> 1a0c5e9f
    def __init__(self, algorithm_config: AlgorithmModel) -> None:
        super().__init__()

        # create model and loss function
        self.model: nn.Module = model_factory(algorithm_config.model)
        self.loss_func = loss_factory(algorithm_config.loss)

        # save optimizer and lr_scheduler names and parameters
        self.optimizer_name = algorithm_config.optimizer.name
        self.optimizer_params = algorithm_config.optimizer.parameters
        self.lr_scheduler_name = algorithm_config.lr_scheduler.name
        self.lr_scheduler_params = algorithm_config.lr_scheduler.parameters

    def forward(self, x: Any) -> Any:
        return self.model(x)

    def training_step(self, batch, batch_idx) -> Any:
        x, *aux = batch
        out = self.model(x)
        loss = self.loss_func(out, *aux)
        return loss

    def validation_step(self, batch, batch_idx):
        x, *aux = batch
        out = self.model(x)
        val_loss = self.loss_func(out, *aux)

        # log validation loss
        self.log("val_loss", val_loss)

    def predict_step(self, batch, batch_idx) -> Any:
        x, *aux = batch
        out = self.model(x)
        return out, aux

    def configure_optimizers(self) -> Any:
        # instantiate optimizer
        optimizer_func = get_optimizer(self.optimizer_name)
        optimizer = optimizer_func(self.model.parameters(), **self.optimizer_params)

        # and scheduler
        scheduler_func = get_scheduler(self.lr_scheduler_name)
        scheduler = scheduler_func(optimizer, **self.lr_scheduler_params)

        return {
            "optimizer": optimizer,
            "lr_scheduler": scheduler,
            "monitor": "val_loss",  # otherwise triggers MisconfigurationException
        }


class CAREamicsModule(CAREamicsKiln):
    """Class defining the API for CAREamics Lightning layer.

    This class exposes parameters used to create an AlgorithmModel instance, triggering
    parameters validation.

    Parameters
    ----------
    algorithm : Union[SupportedAlgorithm, str]
        Algorithm to use for training (see SupportedAlgorithm).
    loss : Union[SupportedLoss, str]
        Loss function to use for training (see SupportedLoss).
    architecture : Union[SupportedArchitecture, str]
        Model architecture to use for training (see SupportedArchitecture).
    model_parameters : dict, optional
        Model parameters to use for training, by default {}. Model parameters are
        defined in the relevant `torch.nn.Module` class, or Pyddantic model (see
        `careamics.config.architectures`).
    optimizer : Union[SupportedOptimizer, str], optional
        Optimizer to use for training, by default "Adam" (see SupportedOptimizer).
    optimizer_parameters : dict, optional
        Optimizer parameters to use for training, as defined in `torch.optim`, by 
        default {}.
    lr_scheduler : Union[SupportedScheduler, str], optional
        Learning rate scheduler to use for training, by default "ReduceLROnPlateau" 
        (see SupportedScheduler).
    lr_scheduler_parameters : dict, optional
        Learning rate scheduler parameters to use for training, as defined in 
        `torch.optim`, by default {}.
    """

    def __init__(
        self,
        algorithm: Union[SupportedAlgorithm, str],
        loss: Union[SupportedLoss, str],
        architecture: Union[SupportedArchitecture, str],
        model_parameters: dict = {},
        optimizer: Union[SupportedOptimizer, str] = "Adam",
        optimizer_parameters: dict = {},
        lr_scheduler: Union[SupportedScheduler, str] = "ReduceLROnPlateau",
        lr_scheduler_parameters: dict = {},
    ) -> None:

        # create a AlgorithmModel compatible dictionary
        algorithm_configuration = {
            "algorithm": algorithm,
            "loss": loss,
            "optimizer": {
                "name": optimizer,
                "parameters": optimizer_parameters,
            },
            "lr_scheduler": {
                "name": lr_scheduler,
                "parameters": lr_scheduler_parameters,
            },
        }
        model_configuration = {"architecture": architecture}
        model_configuration.update(model_parameters)

        # add model parameters to algorithm configuration
        algorithm_configuration["model"] = model_configuration

        # call the parent init using an AlgorithmModel instance
        super().__init__(AlgorithmModel(**algorithm_configuration))<|MERGE_RESOLUTION|>--- conflicted
+++ resolved
@@ -11,7 +11,6 @@
     SupportedOptimizer,
     SupportedScheduler,
 )
-<<<<<<< HEAD
 from careamics.dataset.dataset_utils import (
     data_type_validator,
     list_files,
@@ -104,8 +103,6 @@
                 self._restarting = False
         return self.on_run_end()
 
-class CAREamicsKiln(L.LightningModule):
-=======
 from careamics.losses import loss_factory
 from careamics.models.model_factory import model_factory
 from careamics.utils.torch_utils import get_scheduler, get_optimizer
@@ -118,7 +115,6 @@
     learning model, and defining training and validation steps."""
 
 
->>>>>>> 1a0c5e9f
     def __init__(self, algorithm_config: AlgorithmModel) -> None:
         super().__init__()
 
