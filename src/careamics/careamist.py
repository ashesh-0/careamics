from pathlib import Path
<<<<<<< HEAD
from typing import Dict, Literal, Optional, Union, overload
=======
from typing import Dict, Optional, Union, Tuple
>>>>>>> 309c0fa7

import numpy as np
from pytorch_lightning import Trainer, LightningModule
from pytorch_lightning.core.mixins import HyperparametersMixin
from pytorch_lightning.callbacks import EarlyStopping, ModelCheckpoint
from torch import load

from .bioimage.io import save_bioimage_model
from .config import AlgorithmModel, Configuration, load_configuration
from .config.support import SupportedAlgorithm
from .lightning_module import CAREamicsKiln
from .lightning_prediction import CAREamicsFiring
from .ligthning_datamodule import CAREamicsClay, CAREamicsWood
from .utils import check_path_exists


# TODO callbacks
# TODO save as modelzoo, lightning and pytorch_dict
# TODO load checkpoints
# TODO validation set from training set
# TODO train and predict on np.ndarray
# TODO how to do WandB
# TODO: how to do AMP? How to continue training? How to load model from checkpoint?
# TODO: how to save checkpoints?
# TODO configure training parameters (epochs, etc.), potentially needs to be possible here


class CAREamist(LightningModule):
    """A class to train and predict with CAREamics models.

    There are three ways to instantiate the CAREamist class:
        - with a path to a BioImage Model Zoo model (BMZ format)
        - with a Configuration object (see Configuration model)
        - with a path to a configuration file

    One of these parameters must be provided. If multiple parameters are passed,
    then the priority is set following the list above: model > configuration > path.

    Parameters
    ----------
    path_to_model : Optional[Union[Path, str]], optional
        Path to a BioImge Model Zoo model on disk, by default None
    configuration : Optional[Configuration], optional
        Configuration object, by default None
    path_to_config : Optional[Union[Path, str]], optional
        Path to a configuration yaml file, by default None

    Raises
    ------
    TypeError
        If configuration is not a Configuration object
    FileNotFoundError
        If the path to the configuration file does not exist
    ValueError
        If the path is not pointing to a file
    ValueError
        If no configuration or path is provided
    """

    @overload
    def __init__(
        self, source: Union[Path, str], work_dir: Optional[str] = None
    ) -> None:
        ...

    @overload
    def __init__(self, source: Configuration, work_dir: Optional[str] = None) -> None:
        ...

    def __init__(
        self, source: Union[Path, str], work_dir: Optional[str] = None
    ) -> None:
        super().__init__()
        self.work_dir = work_dir
        if isinstance(source, Configuration):
            self.cfg = source
            self.model = CAREamicsKiln(self.cfg.algorithm)

        else:
            source = check_path_exists(source)
            if source.is_file() and (
                source.suffix == ".yaml" or source.suffix == ".yml"
            ):
                # load configuration
                self.cfg = load_configuration(source)
                self.save_hyperparameters(self.cfg.model_dump())
                self.model = CAREamicsKiln(self.cfg.algorithm)

            elif source.suffix == ".zip":
                raise NotImplementedError(
                    "Loading a model from BioImage Model Zoo is not implemented yet."
                )
            elif source.suffix == ".ckpt":
                checkpoint = load(source)

                self.cfg = Configuration()
                try:
                    self.model_params = checkpoint["hyper_parameters"]
                except KeyError as e:
                    raise ValueError(
                        "Invalid checkpoint file. No hyper_parameters found."
                    ) from e

                try:
                    self.data_params = checkpoint["datamodule_hyper_parameters"]
                except KeyError as e:
                    raise ValueError(
                        "Invalid checkpoint file. No datamodule_hyper_parameters found."
                    ) from e  # TODO should this be a warning?

                self.cfg.algorithm = AlgorithmModel(**self.model_params)
                self.load_pretrained(checkpoint)

        # define the checkpoint saving callback
        self.callbacks = self._define_callbacks()

        # instantiate trainer
        self.trainer = Trainer(
            max_epochs=self.cfg.training.num_epochs,
            callbacks=self.callbacks,
            default_root_dir=self.work_dir,
        )

        # change the prediction loop
        self.trainer.predict_loop = CAREamicsFiring(self.trainer)

    def _define_callbacks(self) -> list:
        self.callbacks = []
        self.callbacks.append(
            ModelCheckpoint(
                dirpath=self.work_dir / Path("checkpoints") if self.work_dir else None,
                filename=self.cfg.experiment_name,
                **self.cfg.training.checkpoint_callback.model_dump(),
            )
        )
        if self.cfg.training.early_stopping_callback is not None:
            self.callbacks.append(
                EarlyStopping(self.cfg.training.early_stopping_callback)
            )
        return self.callbacks

    def train(self, *args, **kwargs) -> None:
        if len(args) > 0:
            raise ValueError(
                "Only keyword arguments are allowed for the `train` method."
            )
        if any(isinstance(p, CAREamicsWood) for p in kwargs.values()):
            try:
                datamodule = kwargs["datamodule"]
            except KeyError:
                print("An instance of CAREamicsWood must be provided.")

            self._train_on_datamodule(datamodule=datamodule)

        elif all(isinstance(p, Path) for p in kwargs.values()):
            self._train_on_path(*args, **kwargs)

        elif all(isinstance(p, str) for p in kwargs.values()):
            self._train_on_str(*args, **kwargs)

        elif all(isinstance(p, np.ndarray) for p in kwargs.values()):
            self._train_on_array(*args, **kwargs)

<<<<<<< HEAD
        else:
            raise ValueError(
                "Invalid input. Expected a CAREamicsWood instance, paths or np.ndarray."
            )

    def _train_on_datamodule(
=======

    def train(
>>>>>>> 309c0fa7
        self,
        datamodule: CAREamicsWood,
    ) -> None:
        self.trainer.fit(self.model, datamodule=datamodule)

    def _train_on_path(
        self,
        path_to_train_data: Path,  # cannot use Union annotation for the dispatch
        path_to_val_data: Optional[Path] = None,
        path_to_train_target: Optional[Path] = None,
        path_to_val_target: Optional[Path] = None,
        use_in_memory: bool = True,
    ) -> None:
        # sanity check on data (path exists)
        path_to_train_data = check_path_exists(path_to_train_data)

        if path_to_val_data is not None:
            path_to_val_data = check_path_exists(path_to_val_data)

        if path_to_train_target is not None:
            if (
                self.cfg.algorithm.algorithm
                in SupportedAlgorithm.get_unsupervised_algorithms()
            ):
                raise ValueError(
                    f"Training target is not needed for unsupervised algorithms "
                    f"({self.cfg.algorithm.algorithm})."
                )

            path_to_train_target = check_path_exists(path_to_train_target)

        if path_to_val_target is not None:
            path_to_val_target = check_path_exists(path_to_val_target)

        # create datamodule
        datamodule = CAREamicsWood(
            data_config=self.cfg.data,
            train_data=path_to_train_data,
            val_data=path_to_val_data,
            train_data_target=path_to_train_target,
            val_data_target=path_to_val_target,
            use_in_memory=use_in_memory,
        )

        # train
        self.train(datamodule=datamodule)

    def _train_on_str(
        self,
        path_to_train_data: str,
        path_to_val_data: Optional[str] = None,
        path_to_train_target: Optional[str] = None,
        path_to_val_target: Optional[str] = None,
        use_in_memory: bool = True,
    ) -> None:
        self._train_on_path(
            Path(path_to_train_data),
            Path(path_to_val_data) if path_to_val_data is not None else None,
            Path(path_to_train_target) if path_to_train_target is not None else None,
            Path(path_to_val_target) if path_to_val_target is not None else None,
            use_in_memory=use_in_memory,
        )

    def _train_on_array(
        self,
        train_data: np.ndarray,
        val_data: Optional[np.ndarray] = None,
        train_target: Optional[np.ndarray] = None,
        val_target: Optional[np.ndarray] = None,
    ) -> None:
        if train_target is not None:
            if (
                self.cfg.algorithm.algorithm
                in SupportedAlgorithm.get_unsupervised_algorithms()
            ):
                raise ValueError(
                    f"Training target is not needed for unsupervised algorithms "
                    f"({self.cfg.algorithm.algorithm})."
                )

        # create datamodule
        datamodule = CAREamicsWood(
            data_config=self.cfg.data,
            train_data=train_data,
            val_data=val_data,
            train_data_target=train_target,
            val_data_target=val_target,
        )

        # train
        self.train(datamodule=datamodule)

<<<<<<< HEAD
    @overload
    def predict(self, source: CAREamicsClay, config) -> Union[list, np.ndarray]:
        ...

    @overload
    def predict(self, source: Union[Path, str]) -> Union[list, np.ndarray]:
        ...

    @overload
    def predict(self, source: np.ndarray) -> Union[list, np.ndarray]:
        ...

    def predict(self, source) -> None:

        if isinstance(source, CAREamicsClay) :
            return self._predict_on_datamodule(datamodule=source)

        elif isinstance(source, Path):
            self._predict_on_path(source)

        elif isinstance(source, str):
            self._predict_on_str(source)

        elif isinstance(source, np.ndarray):
            self._predict_on_array(source)

        else:
            raise ValueError(
                "Invalid input. Expected a CAREamicsWood instance, paths or np.ndarray."
=======
    def predict(
        self,
        datamodule: CAREamicsClay,
    ) -> Dict[str, np.ndarray]:
        if not isinstance(datamodule, CAREamicsClay):
            raise TypeError(
                f"`datamodule` must be a CAREamicsClay instance, "
                f"got {type(datamodule)}."
>>>>>>> 309c0fa7
            )

    def _predict_on_datamodule(
        self,
        datamodule: CAREamicsClay,
    ) -> None:
        preds = self.trainer.predict(datamodule=datamodule)
        return preds

    def _predict_on_path(
        self,
        path_to_data: Path,
        tile_size: Tuple[int, ...],
        tile_overlap: Tuple[int, ...],
    ) -> Dict[str, np.ndarray]:
        # sanity check (path exists)
        path = check_path_exists(path_to_data)

        # create datamodule
        datamodule = CAREamicsClay(
            data_config=self.cfg.data,
            pred_data=path,
            tile_size=tile_size,
            tile_overlap=tile_overlap,
        )

        return self.predict(datamodule)

    def _predict_on_str(
        self,
        str_to_data: str,
        tile_size: Tuple[int, ...],
        tile_overlap: Tuple[int, ...],
    ) -> Dict[str, np.ndarray]:
        path_to_data = Path(str_to_data)

        return self._predict_on_path(path_to_data, tile_size, tile_overlap)

    def _predict_on_array(
        self,
        data: np.ndarray,
        tile_size: Tuple[int, ...],
        tile_overlap: Tuple[int, ...],
    ) -> Dict[str, np.ndarray]:
        # create datamodule
        datamodule = CAREamicsClay(
            data_config=self.cfg.data,
            pred_data=data,
            tile_size=tile_size,
            tile_overlap=tile_overlap,
        )

        return self.predict(datamodule)

    def export_checkpoint(
        self, path: Union[Path, str], type: Literal["bmz", "script"]
    ) -> None:
        path = Path(path)
        if type == "bmz":
            save_bioimage_model(self.model, path)
        elif type == "script":
            self.model.to_torchscript(path)

    def load_pretrained(self, path: Union[Path, str]) -> None:
        path = check_path_exists(path)

        if path.suffix == ".ckpt":
            self._load_from_checkpoint(path)
        elif path.suffix == ".zip":
            self._load_from_bmz(path)
        elif path.suffix == ".pth" or path.suffix == ".pt":
            self._load_from_state_dict(path)
        else:
            raise ValueError(
                f"Invalid model format. Expected .ckpt, .zip, .pth or .pt file, "
                f"got {path.suffix}."
            )

    def _load_from_checkpoint(self, path):
        self.model.load_from_checkpoint(path)

    def _load_from_bmz(
        self,
        path: Union[Path, str],
    ):
        raise NotImplementedError(
            "Loading a model from BioImage Model Zoo is not implemented yet."
        )

    def _load_from_state_dict(
        self,
        path: Union[Path, str],
    ):
        raise NotImplementedError(
            "Loading a model from a state dict is not implemented yet."
        )<|MERGE_RESOLUTION|>--- conflicted
+++ resolved
@@ -1,9 +1,5 @@
 from pathlib import Path
-<<<<<<< HEAD
 from typing import Dict, Literal, Optional, Union, overload
-=======
-from typing import Dict, Optional, Union, Tuple
->>>>>>> 309c0fa7
 
 import numpy as np
 from pytorch_lightning import Trainer, LightningModule
@@ -167,17 +163,12 @@
         elif all(isinstance(p, np.ndarray) for p in kwargs.values()):
             self._train_on_array(*args, **kwargs)
 
-<<<<<<< HEAD
         else:
             raise ValueError(
                 "Invalid input. Expected a CAREamicsWood instance, paths or np.ndarray."
             )
 
     def _train_on_datamodule(
-=======
-
-    def train(
->>>>>>> 309c0fa7
         self,
         datamodule: CAREamicsWood,
     ) -> None:
@@ -270,7 +261,6 @@
         # train
         self.train(datamodule=datamodule)
 
-<<<<<<< HEAD
     @overload
     def predict(self, source: CAREamicsClay, config) -> Union[list, np.ndarray]:
         ...
@@ -300,16 +290,6 @@
         else:
             raise ValueError(
                 "Invalid input. Expected a CAREamicsWood instance, paths or np.ndarray."
-=======
-    def predict(
-        self,
-        datamodule: CAREamicsClay,
-    ) -> Dict[str, np.ndarray]:
-        if not isinstance(datamodule, CAREamicsClay):
-            raise TypeError(
-                f"`datamodule` must be a CAREamicsClay instance, "
-                f"got {type(datamodule)}."
->>>>>>> 309c0fa7
             )
 
     def _predict_on_datamodule(
