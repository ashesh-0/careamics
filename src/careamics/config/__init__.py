"""Configuration module."""


__all__ = [
    "AlgorithmModel",
    "DataModel",
    "Configuration",
    "CheckpointModel",
    "InferenceModel",
    "load_configuration",
    "save_configuration",
    "TrainingModel",
<<<<<<< HEAD
    "create_n2v_training_configuration",
    "create_inference_configuration"
=======
    "create_n2v_configuration",
    "register_model",
    "CustomModel",
>>>>>>> 638734db
]

from .algorithm_model import AlgorithmModel
from .callback_model import CheckpointModel
from .configuration_factory import (
    create_inference_configuration,
    create_n2v_training_configuration,
)
from .configuration_model import (
    Configuration,
    load_configuration,
    save_configuration,
)
from .data_model import DataModel
<<<<<<< HEAD
from .prediction_model import InferenceModel
from .training_model import TrainingModel
=======
from .prediction_model import PredictionModel
from .configuration_factory import create_n2v_configuration
from .architectures import register_model, CustomModel
>>>>>>> 638734db
<|MERGE_RESOLUTION|>--- conflicted
+++ resolved
@@ -10,14 +10,10 @@
     "load_configuration",
     "save_configuration",
     "TrainingModel",
-<<<<<<< HEAD
     "create_n2v_training_configuration",
-    "create_inference_configuration"
-=======
-    "create_n2v_configuration",
     "register_model",
     "CustomModel",
->>>>>>> 638734db
+    "create_inference_configuration"
 ]
 
 from .algorithm_model import AlgorithmModel
@@ -32,11 +28,6 @@
     save_configuration,
 )
 from .data_model import DataModel
-<<<<<<< HEAD
 from .prediction_model import InferenceModel
 from .training_model import TrainingModel
-=======
-from .prediction_model import PredictionModel
-from .configuration_factory import create_n2v_configuration
-from .architectures import register_model, CustomModel
->>>>>>> 638734db
+from .architectures import register_model, CustomModel