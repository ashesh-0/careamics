from __future__ import annotations

from inspect import getmembers, isclass
from typing import Literal

from pydantic import BaseModel, ConfigDict, Field, field_validator, ValidationInfo
import albumentations as Aug
import careamics.utils.transforms as custom_transforms
from careamics.utils.torch_utils import filter_parameters

ALL_TRANSFORMS = dict(getmembers(Aug, isclass) + getmembers(custom_transforms, isclass))

<<<<<<< HEAD
=======

class TransformType:
    """Available transforms.

    Can be applied both to an image and to a patch

    """

    @classmethod
    def validate_transform_type(cls, transform: str, parameters: dict) -> None:
        """_summary_.

        Parameters
        ----------
        transform : Union[str, Transform]
            _description_
        parameters : dict
            _description_

        Returns
        -------
        BaseModel
            _description_
        """
        if transform not in ALL_TRANSFORMS.keys():
            raise ValueError(
                f"Incorrect transform name {transform}."
                f"Please refer to the documentation"  # TODO add link to documentation
            )
        # TODO validate provided params against default params
        # TODO validate no duplicates
        return transform, parameters


>>>>>>> 87086aed
class TransformModel(BaseModel):
    """Whole image transforms.

    Parameters
    ----------
    BaseModel : _type_
        _description_
    """

    model_config = ConfigDict(
        validate_assignment=True,
    )

    name: Literal[
        "FLIP",
        "RANDOM_ROTATE90",
        "NORMALIZE_WO_TARGET",
        "MANIPULATE_N2V",
        "CUSTOM"
    ]
    parameters: dict = Field(default={}, validate_default=True)


    # TODO remove this
    @field_validator("parameters")
    def validate_transform(cls, params: dict, value: ValidationInfo) -> dict:
        """Validate transform parameters."""


        transform_name = value.data["name"]

        # filter the user parameters according to the scheduler's signature
        parameters, missing_mandatory = filter_parameters(
            ALL_TRANSFORMS[transform_name], params
        )

        # if there are missing parameters, raise an error
        if len(missing_mandatory) > 0:
            raise ValueError(
                f"Optimizer {transform_name} requires the following parameters: "
                f"{missing_mandatory}."
            )
<<<<<<< HEAD
=======
        # check if all mandatory parameters are provided
        if len(set(mandatory_params) - filtered_params.keys()) > 0:
            missing_params = set(mandatory_params) - filtered_params.keys() 
            raise ValueError(
                f"Transform {data.name} requires the following parameters: "
                f"{missing_params}."
                f"Please refer to the documentation"  # TODO add link to doc
            )

        data.parameters = filtered_params
>>>>>>> 87086aed

        return parameters<|MERGE_RESOLUTION|>--- conflicted
+++ resolved
@@ -10,8 +10,6 @@
 
 ALL_TRANSFORMS = dict(getmembers(Aug, isclass) + getmembers(custom_transforms, isclass))
 
-<<<<<<< HEAD
-=======
 
 class TransformType:
     """Available transforms.
@@ -46,7 +44,6 @@
         return transform, parameters
 
 
->>>>>>> 87086aed
 class TransformModel(BaseModel):
     """Whole image transforms.
 
@@ -89,18 +86,5 @@
                 f"Optimizer {transform_name} requires the following parameters: "
                 f"{missing_mandatory}."
             )
-<<<<<<< HEAD
-=======
-        # check if all mandatory parameters are provided
-        if len(set(mandatory_params) - filtered_params.keys()) > 0:
-            missing_params = set(mandatory_params) - filtered_params.keys() 
-            raise ValueError(
-                f"Transform {data.name} requires the following parameters: "
-                f"{missing_params}."
-                f"Please refer to the documentation"  # TODO add link to doc
-            )
-
-        data.parameters = filtered_params
->>>>>>> 87086aed
 
         return parameters