import itertools
import logging
import os
from pathlib import Path
from typing import Callable, Generator, List, Optional, Tuple, Union

import numpy as np
import tifffile
import torch
from skimage.util import view_as_windows

from .dataloader_utils import (
    compute_overlap,
    compute_reshaped_view,
    compute_patch_steps,
    compute_overlap_predict,
    are_axes_valid,
)

############################################
#   ETL pipeline #TODO add description to all modules
############################################


def list_input_source_tiff(
    path: Union[str, Path], num_files: Union[int, None] = None
) -> List:
    """_summary_.

    _extended_summary_

    Parameters
    ----------
    path : Union[str, Path]
        _description_
    n_files : int
        _description_

    Returns
    -------
    List
        _description_
    """
    # Basic function to open input source
    # TODO add support for reading a subset of files
    return (
        list(itertools.islice(Path(path).rglob("*.tif*"), num_files))
        if num_files
        else list(Path(path).rglob("*.tif*"))
    )
    # return ['/home/igor.zubarev/data/paris_chunk/wt_N10Division2988shift[0, 0].tif',
    #  '/home/igor.zubarev/data/paris_chunk/wt_N10Division2993shift[0, 0].tif']


# TODO: number of patches?
# formerly :
# https://github.com/juglab-torch/n2v/blob/00d536cdc5f5cd4bb34c65a777940e6e453f4a93/src/n2v/dataloader.py#L52
def extract_patches_sequential(
    arr: np.ndarray, patch_sizes: Tuple[int]
) -> Generator[np.ndarray, None, None]:
    """Generate patches from an array of dimensions C(Z)YX, where C can
    be a singleton dimension.

    The patches are generated sequentially and cover the whole array.
    """
    if len(arr.shape) < 3 or len(arr.shape) > 4:
        raise ValueError(
            f"Input array must have dimensions SZYX or SYX (got length {len(arr.shape)})."
        )

    # Patches sanity check
    if len(patch_sizes) != len(arr.shape[1:]):
        raise ValueError(
            f"There must be a patch size for each spatial dimensions "
            f"(got {patch_sizes} patches for dims {arr.shape})."
        )

    for p in patch_sizes:
        # check if 1
        if p < 2:
            raise ValueError(f"Invalid patch value (got {p}).")

        # check if power of two
        if not (p & (p - 1) == 0):
            raise ValueError(f"Patch size must be a power of two (got {p}).")

    # Sanity checks on patch sizes versus array dimension
    is_3d_patch = len(patch_sizes) == 3
    if is_3d_patch and patch_sizes[-3] > arr.shape[-3]:
        raise ValueError(
            f"Z patch size is inconsistent with image shape "
            f"(got {patch_sizes[-3]} patches for dim {arr.shape[1]})."
        )

    if patch_sizes[-2] > arr.shape[-2] or patch_sizes[-1] > arr.shape[-1]:
        raise ValueError(
            f"At least one of YX patch dimensions is inconsistent with image shape "
            f"(got {patch_sizes} patches for dims {arr.shape[-2:]})."
        )

    # Compute overlap
    overlaps = compute_overlap(arr=arr, patch_sizes=patch_sizes)

    # Create view window and overlaps
    window_steps = compute_patch_steps(patch_sizes=patch_sizes, overlaps=overlaps)

<<<<<<< HEAD
    # Correct for first dimension
    window_shape = (arr.shape[0], *patch_sizes)
    window_steps = (arr.shape[0], *window_steps)
=======
    # Correct for first dimension for computing windowed views
    window_shape = (1, *window_shape)
    window_steps = (1, *window_steps)
>>>>>>> 4686e91e

    if is_3d_patch and patch_sizes[-3] == 1:
        output_shape = (-1,) + window_shape[1:]
    else:
        output_shape = (-1, *window_shape)

    # Generate a view of the input array containing pre-calculated number of patches
    # in each dimension with overlap.
    # Resulting array is resized to (n_patches, C, Z, Y, X) or (n_patches,C, Y, X)
    # TODO add possibility to remove empty or almost empty patches ?
    patches = compute_reshaped_view(
        arr, window_shape=window_shape, step=window_steps, output_shape=output_shape
    )

    # Yield single patch #TODO view_as_windows might be inefficient
    for patch_ixd in range(patches.shape[0]):
        yield (patches[patch_ixd].astype(np.float32))


def extract_patches_random(arr, patch_size, num_patches=None, *args) -> np.ndarray:
    # TODO either num_patches are all unique or output exact number of patches
    crop_coords = np.random.default_rng().integers(
        np.subtract(arr.shape, (0, *patch_size)), size=(num_patches, len(arr.shape))
    )
    # TODO test random patching
    # TODO add multiple arrays support, add possibility to remove empty or almost empty patches ?
    for i in range(crop_coords.shape[1]):
        yield (
            arr[
                (
                    ...,
                    *[
                        slice(c, c + patch_size[j])
                        for j, c in enumerate(crop_coords[:, i, ...])
                    ],
                )
            ]
            .copy()
            .astype(np.float32)
        )


def extract_patches_predict(
    arr: np.ndarray, patch_size: Tuple[int], overlap: Tuple[int]
) -> List[np.ndarray]:
    # Overlap is half of the value mentioned in original N2V. must be even. It's like this because of current N2V notation

    step, updated_overlap = compute_overlap_predict(
        arr=arr, patch_size=patch_size, overlap=overlap
    )

    all_tiles = view_as_windows(
        arr, window_shape=[1, *patch_size], step=step
    )  # shape (tiles in y, tiles in x, Y, X)

    output_shape = (
        arr.shape[0],
        *all_tiles.shape[1 : 1 + len(patch_size)],
        *patch_size,
    )
    # Save number of tiles in each dimension
    all_tiles = all_tiles.reshape(*output_shape)
    # Iterate over num samples (S)
    for sample in range(all_tiles.shape[0]):
        for tile_level_coords in itertools.product(
            *map(range, all_tiles.shape[1 : len(patch_size) + 1])
        ):
            tile = all_tiles[sample][(*[c for c in tile_level_coords], ...)]

            yield (
                tile.astype(np.float32),
                sample,
                tile_level_coords,
                all_tiles.shape[1 : len(patch_size) + 1],
                updated_overlap,
                arr.shape[1:],
            )


class PatchDataset(torch.utils.data.IterableDataset):
    """Dataset to extract patches from a list of images and apply transforms to the patches."""

    def __init__(
        self,
        data_path: str,
        ext: str,
        axes: str,
        num_files: int,
        data_reader: Callable,
        patch_size: Union[List[int], Tuple[int]],
        patch_generator: Optional[Callable],
        image_level_transform: Optional[Callable] = None,
        patch_level_transform: Optional[Callable] = None,
    ) -> None:
        """
        Parameters
        ----------
        data_path : str
            Path to data, must be a directory.
        data_reader : Callable
            Function that reads the image data from the file. Returns an iterable of image filenames.
        patch_size : Tuple[int]
            The size of the patch to extract from the image. Must be a tuple of len either 2 or 3 depending on number of spatial dimension in the data.
        patch_generator : Union[np.ndarray, Callable]
            Function that converts an input image (item from dataset) into a iterable of image patches.
            `patch_iter(dataset[idx])` must yield a tuple: (patches, coordinates).
        image_level_transform : Optional[Callable], optional
            _description_, by default None
        patch_level_transform : Optional[Callable], optional
            _description_, by default None
        """
        # Assert input data
        assert isinstance(
            data_path, str
        ), f"Incorrect data_path type. Must be a str, given{type(data_path)}"

        # Assert patch_size
        assert isinstance(
            patch_size, (list, tuple)
        ), f"Incorrect patch_size. Must be a tuple, given{type(patch_size)}"
        assert len(patch_size) in (
            2,
            3,
        ), f"Incorrect patch_size. Must be a 2 or 3, given{len(patch_size)}"
        # TODO make this a class method?
        self.data_path = data_path
        self.ext = ext
        self.axes = axes
        self.num_files = num_files
        self.data_reader = data_reader
        self.patch_size = patch_size
        self.patch_generator = patch_generator
        self.add_channel = patch_generator is not None
        self.image_transform = image_level_transform
        self.patch_transform = patch_level_transform

    # @staticmethod
    # def read_alter(self):

    #     somearray = read_image_whatever(config)

    #     # read configuration
    #     check_axis_adn_raise_error(somearray, config.axes)

    # def check_axis_adn_raise_error():
    #     if config.axes is None and axes!= C(Z)YX:
    #         raise Error
    #     else:
    #         # sanity check on the axes
    #         if axes != config.axes:
    #             raise Error

    #         new_arr = move_axes(array)

    #         return new_arr

    @staticmethod
    def read_data_source(
        data_source: Union[str, Path], axes: str, patch_size: Tuple[int]
    ):
        """
        Read data source and correct dimensions.

        Parameters
        ----------
        data_source : str
            Path to data source

        add_channel : bool
            If True, add channel dimension to data source

        Returns
        -------
        image volume : np.ndarray
        """
        if not Path(data_source).exists():
            raise ValueError(f"Data source {data_source} does not exist")

        # TODO separate this into a function with other formats
        if data_source.suffix == ".npy":
            try:
                arr = np.load(data_source)
            except ValueError:
                arr = np.load(data_source, allow_pickle=True)[0].astype(
                    np.float32
                )  # TODO this is a hack to deal with the fact that we are saving a list of arrays
        elif data_source.suffix[:4] == ".tif":
            arr = tifffile.imread(data_source)

        # remove any singleton dimensions
        arr = arr.squeeze()

        # sanity check on dimensions
        if len(arr.shape) < 2 or len(arr.shape) > 4:
            raise ValueError(
                f"Incorrect data dimensions. Must be 2, 3 or 4 (got {arr.shape} for file {data_source})."
            )

        # sanity check on axes length
        if len(axes) != len(arr.shape):
            raise ValueError(
                f"Incorrect axes length (got {axes} for file {data_source})."
            )

        # check axes validity
        are_axes_valid(axes)  # this raises errors

        # patch sanity check
        if len(patch_size) != len(arr.shape) and len(patch_size) != len(arr.shape) - 1:
            raise ValueError(
                f"Incorrect patch size (got {patch_size} for file {data_source} with shape {arr.shape})."
            )

        for p in patch_size:
            # check if power of 2
            if not (p & (p - 1) == 0):
                raise ValueError(
                    f"Incorrect patch size, should be power of 2 (got {patch_size} for file {data_source})."
                )

        # TODO add axes shuffling and reshapes. so far assuming correct order
<<<<<<< HEAD
        if not "S" in axes or not "T" in axes:
            arr = np.expand_dims(arr, axis=0)
            updated_patch_size = patch_size

        updated_patch_size = (1, *patch_size)

        return arr, updated_patch_size
=======
        if "S" in axes or "T" in axes:
            # TODO use re?
            arr = arr.reshape(
                -1, *arr.shape[len(axes.replace("Z", "").replace("YX", "")) :]
            )
        else:
            arr = np.expand_dims(arr, axis=0)
            # TODO do we need to update patch size?
        return arr
>>>>>>> 4686e91e

    def __iter_source__(self):
        """
        Iterate over data source and yield whole image. Optional transform is applied to the images.

        Yields
        ------
        np.ndarray
        """
        info = torch.utils.data.get_worker_info()
        num_workers = info.num_workers if info is not None else 1
        id = info.id if info is not None else 0
        self.source = (
            itertools.islice(
                Path(self.data_path).rglob(f"*.{self.ext}*"), self.num_files
            )
            if self.num_files
            else Path(self.data_path).rglob(f"*.{self.ext}*")
        )

        # TODO check for mem leaks, explicitly gc the arr after iterator is exhausted
        for i, filename in enumerate(self.source):
            try:
                # TODO add buffer, several images up to some memory limit?
                arr = self.read_data_source(filename, self.axes, self.patch_size)
            except (ValueError, FileNotFoundError, OSError) as e:
                logging.exception(f"Exception in file {filename}, skipping")
                raise e
            if i % num_workers == id:
                # TODO add iterator inside
                yield self.image_transform(
                    arr
                ) if self.image_transform is not None else arr

    def __iter__(self):
        """
        Iterate over data source and yield single patch. Optional transform is applied to the patches.

        Yields
        ------
        np.ndarray
        """
        for image in self.__iter_source__():
            if self.patch_generator is None:
                yield image
            else:
                for patch_data in self.patch_generator(image, self.patch_size):
                    # TODO add augmentations, multiple functions.
                    # TODO Works incorrectly if patch transform is NONE
                    yield self.patch_transform(
                        patch_data
                    ) if self.patch_transform is not None else (patch_data)<|MERGE_RESOLUTION|>--- conflicted
+++ resolved
@@ -104,15 +104,9 @@
     # Create view window and overlaps
     window_steps = compute_patch_steps(patch_sizes=patch_sizes, overlaps=overlaps)
 
-<<<<<<< HEAD
-    # Correct for first dimension
-    window_shape = (arr.shape[0], *patch_sizes)
-    window_steps = (arr.shape[0], *window_steps)
-=======
     # Correct for first dimension for computing windowed views
     window_shape = (1, *window_shape)
     window_steps = (1, *window_steps)
->>>>>>> 4686e91e
 
     if is_3d_patch and patch_sizes[-3] == 1:
         output_shape = (-1,) + window_shape[1:]
@@ -334,15 +328,6 @@
                 )
 
         # TODO add axes shuffling and reshapes. so far assuming correct order
-<<<<<<< HEAD
-        if not "S" in axes or not "T" in axes:
-            arr = np.expand_dims(arr, axis=0)
-            updated_patch_size = patch_size
-
-        updated_patch_size = (1, *patch_size)
-
-        return arr, updated_patch_size
-=======
         if "S" in axes or "T" in axes:
             # TODO use re?
             arr = arr.reshape(
@@ -352,7 +337,6 @@
             arr = np.expand_dims(arr, axis=0)
             # TODO do we need to update patch size?
         return arr
->>>>>>> 4686e91e
 
     def __iter_source__(self):
         """
