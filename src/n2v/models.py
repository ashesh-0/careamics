--- conflicted
+++ resolved
@@ -182,15 +182,8 @@
     @staticmethod
     def weight_init(m):
         if isinstance(m, nn.Conv2d):
-<<<<<<< HEAD
-            # TODO UserWarning: nn.init.xavier_normal is now deprecated in favor of nn.init.xavier_normal_
-            init.xavier_normal(m.weight)
-            # TODO UserWarning: nn.init.constant is now deprecated in favor of nn.init.constant_
-            init.constant(m.bias, 0)
-=======
             init.xavier_normal_(m.weight)
             init.constant_(m.bias, 0)
->>>>>>> e6a52919
 
     def reset_params(self):
         for i, m in enumerate(self.modules()):
