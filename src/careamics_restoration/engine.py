import random
from pathlib import Path
from typing import Dict, List, Optional, Tuple, Union

import numpy as np
import torch
from torch.utils.data import DataLoader, TensorDataset

from careamics_restoration.utils.logging import ProgressLogger, get_logger

from .config import load_configuration
from .config.training import Training
from .dataset.tiff_dataset import (
    get_prediction_dataset,
    get_train_dataset,
    get_validation_dataset,
)
from .losses import create_loss_function
from .metrics import MetricTracker
from .models import create_model
from .prediction_utils import stitch_prediction
from .utils import (
    denormalize,
    get_device,
    normalize,
    setup_cudnn_reproducibility,
)


def seed_everything(seed: int):
    """Seed all random number generators for reproducibility."""
    random.seed(seed)
    np.random.seed(seed)
    torch.manual_seed(seed)
    torch.cuda.manual_seed_all(seed)
    return seed


# TODO: discuss normalization strategies, test running mean and std
class Engine:
    """Main Engine class.

    Parameters
    ----------
    cfg_path : Union[str, Path]

    """

    def __init__(self, cfg_path: Union[str, Path]) -> None:
        # load configuration from disk
        self.cfg = load_configuration(cfg_path)

        # set logging
        log_path = self.cfg.working_directory / "log.txt"
        self.progress = ProgressLogger()
        self.logger = get_logger(__name__, log_path=log_path)

        # create model, optimizer, lr scheduler and gradient scaler
        (
            self.model,
            self.optimizer,
            self.lr_scheduler,
            self.scaler,
            self.cfg,
        ) = create_model(self.cfg)
        # create loss function
        self.loss_func = create_loss_function(self.cfg)

        # use wandb or not
        if self.cfg.training is not None:
            self.use_wandb = self.cfg.training.use_wandb
        else:
            self.use_wandb = False

        if self.use_wandb:
            try:
                from careamics_restoration.utils.wandb import WandBLogging

                self.wandb = WandBLogging(
                    experiment_name=self.cfg.experiment_name,
                    log_path=self.cfg.working_directory,
                    config=self.cfg,
                    model_to_watch=self.model,
                )
            except ModuleNotFoundError:
                self.logger.warning(
                    "Wandb not installed, using default logger. Try pip install wandb"
                )
                self.use_wandb = False

        # get GPU or CPU device
        self.device = get_device()

        # seeding
        setup_cudnn_reproducibility(deterministic=True, benchmark=False)
        seed_everything(seed=42)

    def train(self):
        """Main train method.

        Performs training and validation steps for the specified number of epochs.

        """
        if self.cfg.training is not None:
            # General func
            train_loader = self.get_train_dataloader()

            # Set mean and std from train dataset of none
            if not self.cfg.data.mean or not self.cfg.data.std:
                self.cfg.data.mean = train_loader.dataset.mean
                self.cfg.data.std = train_loader.dataset.std

            eval_loader = self.get_val_dataloader()

            self.logger.info(
                f"Starting training for {self.cfg.training.num_epochs} epochs"
            )

            val_losses = []
            try:
                for epoch in self.progress(
                    range(self.cfg.training.num_epochs),
                    task_name="Epochs",
                    overall_progress=True,
                ):  # loop over the dataset multiple times
                    train_outputs = self._train_single_epoch(
                        train_loader,
                        self.cfg.training.amp.use,
                    )

                    # Perform validation step
                    eval_outputs = self.evaluate(eval_loader)
                    self.logger.info(
                        f'Validation loss for epoch {epoch}: {eval_outputs["loss"]}'
                    )
                    # Add update scheduler rule based on type
<<<<<<< HEAD
                    self.lr_scheduler.step(eval_outputs["loss"])
                    val_losses.append(eval_outputs["loss"])
                    name = self.save_checkpoint(epoch, val_losses, "model")
                    self.logger.info(f"Saved checkpoint to {name}")
=======
                    lr_scheduler.step(eval_outputs["loss"])

                    if len(val_losses) == 0 or eval_outputs["loss"] < min(val_losses):
                        name = self.save_checkpoint(True)
                    else:
                        name = self.save_checkpoint(False)
                    val_losses.append(eval_outputs["loss"])

                    self.logger.info(
                        f"Saved checkpoint to {self.cfg.working_directory.absolute() / name}"
                    )
>>>>>>> 235b96c1

                    if self.use_wandb:
                        learning_rate = optimizer.param_groups[0]["lr"]
                        metrics = {
                            "train": train_outputs,
                            "eval": eval_outputs,
                            "lr": learning_rate,
                        }
                        self.wandb.log_metrics(metrics)

            except KeyboardInterrupt:
                self.logger.info("Training interrupted")
                self.progress.exit()
        else:
            # TODO: instead of error, maybe fail gracefully with a logging/warning
            raise ValueError("Missing training entry in configuration file.")

    def _train_single_epoch(
        self,
        loader: torch.utils.data.DataLoader,
        amp: bool,
    ):
        """Runs a single epoch of training.

        Parameters
        ----------
        loader : torch.utils.data.DataLoader
            dataloader object for training stage
        optimizer : torch.optim.Optimizer
            optimizer object
        scaler : torch.cuda.amp.GradScaler
            scaler object for mixed precision training
        amp : bool
            whether to use automatic mixed precision
        """
        # TODO looging error LiveError: Only one live display may be active at once

        avg_loss = MetricTracker()
        self.model.to(self.device)
        self.model.train()

        for batch, *auxillary in self.progress(
            loader, task_name="train", unbounded=True
        ):
            self.optimizer.zero_grad()

            with torch.cuda.amp.autocast(enabled=amp):
                outputs = self.model(batch.to(self.device))

            loss = self.loss_func(outputs, *auxillary, self.device)
            self.scaler.scale(loss).backward()

            avg_loss.update(loss.item(), batch.shape[0])

            self.optimizer.step()

        return {"loss": avg_loss.avg}

    def evaluate(self, eval_loader: torch.utils.data.DataLoader) -> Dict[str, float]:
        """Perform evaluation on the validation set.

        Parameters
        ----------
        eval_loader : torch.utils.data.DataLoader
            dataloader object for validation set

        Returns
        -------
        metrics: Dict
            validation metrics
        """
        self.model.eval()
        avg_loss = MetricTracker()

        with torch.no_grad():
            for patch, *auxillary in self.progress(
                eval_loader, task_name="validate", unbounded=True, persistent=False
            ):
                outputs = self.model(patch.to(self.device))
                loss = self.loss_func(outputs, *auxillary, self.device)
                avg_loss.update(loss.item(), patch.shape[0])

        return {"loss": avg_loss.avg}

    def predict(
        self,
        external_input: Optional[np.ndarray] = None,
        mean: Optional[float] = None,
        std: Optional[float] = None,
    ) -> np.ndarray:
        """Inference.

        Can be used with external input or with the dataset, provided in the
        configuration file.

        Parameters
        ----------
        external_input : Optional[np.ndarray], optional
            external image array to predict on, by default None
        mean : float, optional
            mean of the train dataset, by default None
        std : float, optional
            standard deviation of the train dataset, by default None

        Returns
        -------
        np.ndarray
            predicted image array of the same shape as the input
        """
        self.model.to(self.device)
        self.model.eval()
        # TODO external input shape should either be compatible with the model or tiled.
        #  Add checks and raise errors
        if not mean and not std:
            mean = self.cfg.data.mean
            std = self.cfg.data.std

        if not mean or not std:
            raise ValueError(
                "Mean or std are not specified in the configuration and in parameters"
            )

        pred_loader, stitch = self.get_predict_dataloader(
            external_input=external_input,
            mean=mean,
            std=std,
        )
<<<<<<< HEAD
        # TODO keep getting this ValueError: Mean or std are not specified in the
        # configuration and in parameters
=======
        # TODO keep getting this ValueError: Mean or std are not specified in the configuration and in parameters
        # TODO where is this error? is this linked to an issue? Mention issue here.
>>>>>>> 235b96c1

        tiles = []
        prediction = []
        if external_input is not None:
            self.logger.info("Starting prediction on external input")
        if stitch:
            self.logger.info("Starting tiled prediction")
        else:
            self.logger.info("Starting prediction on whole sample")

<<<<<<< HEAD
        # TODO Joran/Vera: make this as a config object, add function to assess the
        # external input
=======
        # TODO Joran/Vera: make this as a config object, add function to assess the external input
        # TODO instruction unclear
>>>>>>> 235b96c1
        with torch.no_grad():
            # TODO tiled prediction slow af, profile and optimize
            # TODO progress bar isn't displayed
            # TODO is this linked to an issue? Mention issue here.
            for _, (tile, *auxillary) in self.progress(
                enumerate(pred_loader), task_name="Prediction", unbounded=True
            ):
                if auxillary:
                    (
                        last_tile,
                        sample_shape,
                        overlap_crop_coords,
                        stitch_coords,
                    ) = auxillary

                outputs = self.model(tile.to(self.device))
                outputs = denormalize(outputs, mean, std)

                if stitch:
                    # Crop predited tile according to overlap coordinates
                    predicted_tile = outputs.squeeze()[
                        (
                            ...,
                            *[
                                slice(c[0].item(), c[1].item())
                                for c in overlap_crop_coords
                            ],
                        )
                    ]
                    # TODO: removing ellipsis works for 3.11
                    """ 3.11 syntax
                    predicted_tile = outputs.squeeze()[
                        *[
                            slice(c[0].item(), c[1].item())
                            for c in list(overlap_crop_coords)
                        ],
                    ]
                    """
                    tiles.append(
                        (
                            predicted_tile.cpu().numpy(),
                            stitch_coords,
                        )
                    )
                    # check if sample is finished
                    if last_tile:
                        # Stitch tiles together
                        predicted_sample = stitch_prediction(tiles, sample_shape)
                        prediction.append(predicted_sample)
                else:
                    prediction.append(outputs.detach().cpu().numpy().squeeze())

        self.logger.info(f"Predicted {len(prediction)} samples")
        return np.stack(prediction)

<<<<<<< HEAD
=======
    # TODO: add custom collate function and separate dataloader create func, sample
>>>>>>> 235b96c1
    def get_train_dataloader(self) -> DataLoader:
        """_summary_.

        _extended_summary_

        Returns
        -------
        DataLoader
            _description_
        """
        # TODO necessary for mypy, is there a better way to enforce non-null? Should
        # the training config be optional?
        if self.cfg.training is not None:
            dataset = get_train_dataset(self.cfg)
            dataloader = DataLoader(
                dataset,
                batch_size=self.cfg.training.batch_size,
                num_workers=self.cfg.training.num_workers,
                pin_memory=True,
            )
            return dataloader

        else:
            raise ValueError("Missing training entry in configuration file.")

    def get_val_dataloader(self) -> DataLoader:
        """_summary_.

        _extended_summary_

        Returns
        -------
        DataLoader
            _description_
        """
        if self.cfg.training is not None:
            dataset = get_validation_dataset(self.cfg)
            dataloader = DataLoader(
                dataset,
                batch_size=self.cfg.training.batch_size,
                num_workers=self.cfg.training.num_workers,
                pin_memory=True,
            )
            return dataloader

        else:
            raise ValueError("Missing training entry in configuration file.")

    def get_predict_dataloader(
        self,
        external_input: Optional[np.ndarray] = None,
        mean: Optional[float] = None,
        std: Optional[float] = None,
    ) -> Tuple[DataLoader, bool]:
        """_summary_.

        _extended_summary_

        Parameters
        ----------
        external_input : Optional[np.ndarray], optional
            _description_, by default None
        mean : Optional[float], optional
            _description_, by default None
        std : Optional[float], optional
            _description_, by default None

        Returns
        -------
        Tuple[DataLoader, bool]
            _description_
        """
<<<<<<< HEAD
        # TODO mypy does not take into account "is not None", we need to
        # find a workaround
        if external_input is not None:
=======
        # TODO mypy does not take into account "is not None", we need to find a workaround
        if external_input is not None and mean is not None and std is not None:
>>>>>>> 235b96c1
            normalized_input = normalize(external_input, mean, std)
            normalized_input = normalized_input.astype(np.float32)
            dataset = TensorDataset(torch.from_numpy(normalized_input))
            stitch = False  # TODO can also be true
        else:
            dataset = get_prediction_dataset(self.cfg)
            stitch = (
                hasattr(dataset, "patch_extraction_method")
                and dataset.patch_extraction_method is not None
            )
        return (
            # TODO this is hardcoded for now
            DataLoader(
                dataset,
                batch_size=1,  # self.cfg.prediction.data.batch_size,
                num_workers=0,  # self.cfg.prediction.data.num_workers,
                pin_memory=True,
            ),
            stitch,
        )

    def save_checkpoint(self, epoch: int, losses: List[float], save_method: str) -> str:
        """Save the model to a checkpoint file.

        Parameters
        ----------
        epoch : int
            Last epoch.
        losses : List[float]
            List of losses.
        save_method : str
            Method to save the model. Can be 'state_dict', 'model' or jit.
        """
        if epoch == 0 or losses[-1] < min(losses):
            name = f"{self.cfg.experiment_name}_best.pth"
        else:
            name = f"{self.cfg.experiment_name}_latest.pth"
        workdir = self.cfg.working_directory
        workdir.mkdir(parents=True, exist_ok=True)
        if save_method == "state_dict":
            checkpoint = {
                "epoch": epoch,
                "model_state_dict": self.model.state_dict(),
                "optimizer_state_dict": self.optimizer.state_dict(),
                "scheduler_state_dict": self.lr_scheduler.state_dict(),
                "grad_scaler_state_dict": self.scaler.state_dict(),
                "loss": losses[-1],
                "config": self.cfg.model_dump(),
            }
        elif save_method == "jit":
            # TODO Vera help
            raise NotImplementedError
        torch.save(checkpoint, workdir / name)
        return self.cfg.working_directory.absolute() / name<|MERGE_RESOLUTION|>--- conflicted
+++ resolved
@@ -134,24 +134,10 @@
                         f'Validation loss for epoch {epoch}: {eval_outputs["loss"]}'
                     )
                     # Add update scheduler rule based on type
-<<<<<<< HEAD
                     self.lr_scheduler.step(eval_outputs["loss"])
                     val_losses.append(eval_outputs["loss"])
                     name = self.save_checkpoint(epoch, val_losses, "model")
                     self.logger.info(f"Saved checkpoint to {name}")
-=======
-                    lr_scheduler.step(eval_outputs["loss"])
-
-                    if len(val_losses) == 0 or eval_outputs["loss"] < min(val_losses):
-                        name = self.save_checkpoint(True)
-                    else:
-                        name = self.save_checkpoint(False)
-                    val_losses.append(eval_outputs["loss"])
-
-                    self.logger.info(
-                        f"Saved checkpoint to {self.cfg.working_directory.absolute() / name}"
-                    )
->>>>>>> 235b96c1
 
                     if self.use_wandb:
                         learning_rate = optimizer.param_groups[0]["lr"]
@@ -279,13 +265,8 @@
             mean=mean,
             std=std,
         )
-<<<<<<< HEAD
-        # TODO keep getting this ValueError: Mean or std are not specified in the
-        # configuration and in parameters
-=======
         # TODO keep getting this ValueError: Mean or std are not specified in the configuration and in parameters
         # TODO where is this error? is this linked to an issue? Mention issue here.
->>>>>>> 235b96c1
 
         tiles = []
         prediction = []
@@ -296,13 +277,8 @@
         else:
             self.logger.info("Starting prediction on whole sample")
 
-<<<<<<< HEAD
-        # TODO Joran/Vera: make this as a config object, add function to assess the
-        # external input
-=======
         # TODO Joran/Vera: make this as a config object, add function to assess the external input
         # TODO instruction unclear
->>>>>>> 235b96c1
         with torch.no_grad():
             # TODO tiled prediction slow af, profile and optimize
             # TODO progress bar isn't displayed
@@ -358,10 +334,6 @@
         self.logger.info(f"Predicted {len(prediction)} samples")
         return np.stack(prediction)
 
-<<<<<<< HEAD
-=======
-    # TODO: add custom collate function and separate dataloader create func, sample
->>>>>>> 235b96c1
     def get_train_dataloader(self) -> DataLoader:
         """_summary_.
 
@@ -434,14 +406,8 @@
         Tuple[DataLoader, bool]
             _description_
         """
-<<<<<<< HEAD
-        # TODO mypy does not take into account "is not None", we need to
-        # find a workaround
-        if external_input is not None:
-=======
         # TODO mypy does not take into account "is not None", we need to find a workaround
         if external_input is not None and mean is not None and std is not None:
->>>>>>> 235b96c1
             normalized_input = normalize(external_input, mean, std)
             normalized_input = normalized_input.astype(np.float32)
             dataset = TensorDataset(torch.from_numpy(normalized_input))
