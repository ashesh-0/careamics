import random
from pathlib import Path
from typing import Dict, Optional, Tuple, Union

import numpy as np
import torch
from torch.utils.data import DataLoader, TensorDataset

from careamics_restoration.utils.logging import ProgressLogger, get_logger

from .config import load_configuration
from .config.training import Training
from .dataset.tiff_dataset import (
    get_prediction_dataset,
    get_train_dataset,
    get_validation_dataset,
)
from .losses import create_loss_function
from .metrics import MetricTracker
from .models import create_model
from .prediction_utils import stitch_prediction
from .utils import (
    denormalize,
    get_device,
    normalize,
    setup_cudnn_reproducibility,
)


def seed_everything(seed: int):
    """Seed all random number generators for reproducibility."""
    random.seed(seed)
    np.random.seed(seed)
    torch.manual_seed(seed)
    torch.cuda.manual_seed_all(seed)
    return seed


# TODO: discuss normalization strategies, test running mean and std
class Engine:
    """Main Engine class.

    Parameters
    ----------
    cfg_path : Union[str, Path]

    """

    def __init__(self, cfg_path: Union[str, Path]) -> None:
        # load configuration from disk
        self.cfg = load_configuration(cfg_path)

        # set logging
        log_path = self.cfg.working_directory / "log.txt"
        self.progress = ProgressLogger()
        self.logger = get_logger(__name__, log_path=log_path)

        # create model and loss function
        self.model = create_model(self.cfg)
        self.loss_func = create_loss_function(self.cfg)

        self.use_wandb = self.cfg.training.use_wandb
        if self.use_wandb:
            try:
                from careamics_restoration.utils.wandb import WandBLogging

                self.wandb = WandBLogging(
                    experiment_name=self.cfg.experiment_name,
                    log_path=self.cfg.working_directory,
                    config=self.cfg,
                    model_to_watch=self.model,
                )
            except ModuleNotFoundError:
                self.logger.warning(
                    "Wandb not installed, using default logger. Try pip install wandb"
                )
                self.use_wandb = False

        # get GPU or CPU device
        self.device = get_device()

        # seeding
        setup_cudnn_reproducibility(deterministic=True, benchmark=False)
        seed_everything(seed=42)

<<<<<<< HEAD
    def log_metrics(self):
        """Log metrics to wandb or default logger."""
        if self.cfg.training.use_wandb:
            try:  # TODO Vera will fix this funzione di merda
                import wandb

                wandb.init(project=self.cfg.experiment_name, config=self.cfg)
                self.logger.info("using wandb logger")
            except ImportError:
                self.cfg.misc.use_wandb = False
                self.logger.warning(
                    "wandb not installed, using default logger. try pip install wandb"
                )
                return self.log_metrics()
        else:
            self.logger.info("Using default logger")

=======
>>>>>>> 1c2aaf9c
    def train(self):
        """Main train method.

        Performs training and validation steps for the specified number of epochs.

        """
        if self.cfg.training is not None:
            # General func
            train_loader = self.get_train_dataloader()

            # Set mean and std from train dataset of none
            if not self.cfg.data.mean or not self.cfg.data.std:
                self.cfg.data.mean = train_loader.dataset.mean
                self.cfg.data.std = train_loader.dataset.std

            eval_loader = self.get_val_dataloader()

            optimizer, lr_scheduler = self.get_optimizer_and_scheduler()
            scaler = self.get_grad_scaler()
            self.logger.info(
                f"Starting training for {self.cfg.training.num_epochs} epochs"
            )

            val_losses = []
            try:
                for epoch in self.progress(
                    range(self.cfg.training.num_epochs),
                    task_name="Epochs",
                    overall_progress=True,
                ):  # loop over the dataset multiple times
                    train_outputs = self._train_single_epoch(
                        train_loader,
                        optimizer,
                        scaler,
                        self.cfg.training.amp.use,
                    )

                    # Perform validation step
                    eval_outputs = self.evaluate(eval_loader)
                    self.logger.info(
                        f'Validation loss for epoch {epoch}: {eval_outputs["loss"]}'
                    )
                    # Add update scheduler rule based on type
                    lr_scheduler.step(eval_outputs["loss"])

                    if len(val_losses) == 0 or eval_outputs["loss"] < min(val_losses):
                        name = self.save_checkpoint(True)
                    else:
                        name = self.save_checkpoint(False)
                    val_losses.append(eval_outputs["loss"])

                    self.logger.info(
                        f"Saved checkpoint to {self.cfg.working_directory.absolute() / name}"
                    )

                    if self.use_wandb:
                        learning_rate = optimizer.param_groups[0]["lr"]
                        metrics = dict(
                            train=train_outputs, eval=eval_outputs, lr=learning_rate
                        )
                        self.wandb.log_metrics(metrics)

            except KeyboardInterrupt:
                self.logger.info("Training interrupted")
                self.progress.exit()
        else:
            # TODO: instead of error, maybe fail gracefully with a logging/warning to users
            raise ValueError("Missing training entry in configuration file.")

    def _train_single_epoch(
        self,
        loader: torch.utils.data.DataLoader,
        optimizer: torch.optim.Optimizer,
        scaler: torch.cuda.amp.GradScaler,
        amp: bool,
    ):
        """Runs a single epoch of training.

        Parameters
        ----------
        loader : torch.utils.data.DataLoader
            dataloader object for training stage
        optimizer : torch.optim.Optimizer
            optimizer object
        scaler : torch.cuda.amp.GradScaler
            scaler object for mixed precision training
        amp : bool
            whether to use automatic mixed precision
        """
        # TODO looging error LiveError: Only one live display may be active at once

        avg_loss = MetricTracker()
        self.model.to(self.device)
        self.model.train()

        for batch, *auxillary in self.progress(
            loader, task_name="train", unbounded=True
        ):
            optimizer.zero_grad()

            with torch.cuda.amp.autocast(enabled=amp):
                outputs = self.model(batch.to(self.device))

            loss = self.loss_func(outputs, *auxillary, self.device)
            scaler.scale(loss).backward()

            avg_loss.update(loss.item(), batch.shape[0])

            optimizer.step()

        return {"loss": avg_loss.avg}

    def evaluate(self, eval_loader: torch.utils.data.DataLoader) -> Dict[str, float]:
        """Perform evaluation on the validation set.

        Parameters
        ----------
        eval_loader : torch.utils.data.DataLoader
            dataloader object for validation set

        Returns
        -------
        metrics: Dict
            validation metrics
        """
        self.model.eval()
        avg_loss = MetricTracker()

        with torch.no_grad():
            for patch, *auxillary in self.progress(
                eval_loader, task_name="validate", unbounded=True, persistent=False
            ):
                outputs = self.model(patch.to(self.device))
                loss = self.loss_func(outputs, *auxillary, self.device)
                avg_loss.update(loss.item(), patch.shape[0])

        return {"loss": avg_loss.avg}

    def predict(
        self,
        external_input: Optional[np.ndarray] = None,
        mean: Optional[float] = None,
        std: Optional[float] = None,
    ) -> np.ndarray:
        """Inference.

        Can be used with external input or with the dataset, provided in the
        configuration file.

        Parameters
        ----------
        external_input : Optional[np.ndarray], optional
            external image array to predict on, by default None
        mean : float, optional
            mean of the train dataset, by default None
        std : float, optional
            standard deviation of the train dataset, by default None

        Returns
        -------
        np.ndarray
            predicted image array of the same shape as the input
        """
        self.model.to(self.device)
        self.model.eval()
        # TODO external input shape should either be compatible with the model or tiled. Add checks and raise errors
        if not mean and not std:
            mean = self.cfg.data.mean
            std = self.cfg.data.std

        if not mean or not std:
            raise ValueError(
                "Mean or std are not specified in the configuration and in parameters"
            )

        pred_loader, stitch = self.get_predict_dataloader(
            external_input=external_input,
            mean=mean,
            std=std,
        )
        # TODO keep getting this ValueError: Mean or std are not specified in the configuration and in parameters

        tiles = []
        prediction = []
        if external_input is not None:
            self.logger.info("Starting prediction on external input")
        if stitch:
            self.logger.info("Starting tiled prediction")
        else:
            self.logger.info("Starting prediction on whole sample")

        # TODO Joran/Vera: make this as a config object, add function to assess the external input
        with torch.no_grad():
            # TODO tiled prediction slow af, profile and optimize
            # TODO progress bar isn't displayed
            for _, (tile, *auxillary) in self.progress(
                enumerate(pred_loader), task_name="Prediction", unbounded=True
            ):
                if auxillary:
                    (
                        last_tile,
                        sample_shape,
                        overlap_crop_coords,
                        stitch_coords,
                    ) = auxillary

                outputs = self.model(tile.to(self.device))
                outputs = denormalize(outputs, mean, std)

                if stitch:
                    # Crop predited tile according to overlap coordinates
                    predicted_tile = outputs.squeeze()[
                        (
                            ...,
                            *[
                                slice(c[0].item(), c[1].item())
                                for c in overlap_crop_coords
                            ],
                        )
                    ]
                    # TODO: removing ellipsis works for 3.11
                    """ 3.11 syntax
                    predicted_tile = outputs.squeeze()[
                        *[
                            slice(c[0].item(), c[1].item())
                            for c in list(overlap_crop_coords)
                        ],
                    ]
                    """
                    tiles.append(
                        (
                            predicted_tile.cpu().numpy(),
                            stitch_coords,
                        )
                    )
                    # check if sample is finished
                    if last_tile:
                        # Stitch tiles together
                        predicted_sample = stitch_prediction(tiles, sample_shape)
                        prediction.append(predicted_sample)
                else:
                    prediction.append(outputs.detach().cpu().numpy().squeeze())

        self.logger.info(f"Predicted {len(prediction)} samples")
        return np.stack(prediction)

    # TODO: add custom collate function and separate dataloader create func, sample
    def get_train_dataloader(self, training_cfg: Training) -> DataLoader:
        """_summary_.

        _extended_summary_

        Returns
        -------
        DataLoader
            _description_
        """
        # TODO necessary for mypy, is there a better way to enforce non-null? Should
        # the training config be optional?
        if self.cfg.training is not None:
            dataset = get_train_dataset(self.cfg)
            dataloader = DataLoader(
                dataset,
                batch_size=self.cfg.training.batch_size,
                num_workers=self.cfg.training.num_workers,
                pin_memory=True,
            )
            return dataloader

        else:
            raise ValueError("Missing training entry in configuration file.")

    def get_val_dataloader(self) -> DataLoader:
        """_summary_.

        _extended_summary_

        Returns
        -------
        DataLoader
            _description_
        """
        if self.cfg.training is not None:
            dataset = get_validation_dataset(self.cfg)
            dataloader = DataLoader(
                dataset,
                batch_size=self.cfg.training.batch_size,
                num_workers=self.cfg.training.num_workers,
                pin_memory=True,
            )
            return dataloader

        else:
            raise ValueError("Missing training entry in configuration file.")

    def get_predict_dataloader(
        self,
        external_input: Optional[np.ndarray] = None,
        mean: Optional[float] = None,
        std: Optional[float] = None,
    ) -> Tuple[DataLoader, bool]:
        """_summary_.

        _extended_summary_

        Parameters
        ----------
        external_input : Optional[np.ndarray], optional
            _description_, by default None
        mean : Optional[float], optional
            _description_, by default None
        std : Optional[float], optional
            _description_, by default None

        Returns
        -------
        Tuple[DataLoader, bool]
            _description_
        """
        # TODO mypy does not take into account "is not None", we need to find a workaround
        if external_input is not None and mean is not None and std is not None:
            normalized_input = normalize(external_input, mean, std)
            normalized_input = normalized_input.astype(np.float32)
            dataset = TensorDataset(torch.from_numpy(normalized_input))
            stitch = False  # TODO can also be true
        else:
            dataset = get_prediction_dataset(self.cfg)
            stitch = (
                hasattr(dataset, "patch_extraction_method")
                and dataset.patch_extraction_method is not None
            )
        return (
            # TODO this is hardcoded for now
            DataLoader(
                dataset,
                batch_size=1,  # self.cfg.prediction.data.batch_size,
                num_workers=0,  # self.cfg.prediction.data.num_workers,
                pin_memory=True,
            ),
            stitch,
        )

    def get_optimizer_and_scheduler(
        self,
    ) -> Tuple[torch.optim.Optimizer, torch.optim.lr_scheduler.LRScheduler]:
        """Creates optimizer and learning rate scheduler objects.

        Returns
        -------
        Tuple[torch.optim.Optimizer, torch.optim.lr_scheduler.LRScheduler]

        Raises
        ------
        ValueError
            If the entry is missing in the configuration file.
        """
        if self.cfg.training is not None:
            # retrieve optimizer name and parameters from config
            optimizer_name = self.cfg.training.optimizer.name
            optimizer_params = self.cfg.training.optimizer.parameters

            # then instantiate it
            optimizer_func = getattr(torch.optim, optimizer_name)
            optimizer = optimizer_func(self.model.parameters(), **optimizer_params)

            # same for learning rate scheduler
            scheduler_name = self.cfg.training.lr_scheduler.name
            scheduler_params = self.cfg.training.lr_scheduler.parameters
            scheduler_func = getattr(torch.optim.lr_scheduler, scheduler_name)
            scheduler = scheduler_func(optimizer, **scheduler_params)

            return optimizer, scheduler
        else:
            raise ValueError("Missing training entry in configuration file.")

    def get_grad_scaler(self) -> torch.cuda.amp.GradScaler:
        """Create the gradscaler object.

        Returns
        -------
        torch.cuda.amp.GradScaler

        Raises
        ------
        ValueError
            If the entry is missing in the configuration file.
        """
        if self.cfg.training is not None:
            use = self.cfg.training.amp.use
            scaling = self.cfg.training.amp.init_scale
            return torch.cuda.amp.GradScaler(init_scale=scaling, enabled=use)
        else:
            raise ValueError("Missing training entry in configuration file.")

    def save_checkpoint(self, save_best):
        """Save the model to a checkpoint file."""
        name = (
            f"{self.cfg.experiment_name}_best.pth"
            if save_best
            else f"{self.cfg.experiment_name}_latest.pth"
        )
        workdir = self.cfg.working_directory
        workdir.mkdir(parents=True, exist_ok=True)

        torch.save(self.model.state_dict(), workdir / name)
        return name<|MERGE_RESOLUTION|>--- conflicted
+++ resolved
@@ -59,7 +59,12 @@
         self.model = create_model(self.cfg)
         self.loss_func = create_loss_function(self.cfg)
 
-        self.use_wandb = self.cfg.training.use_wandb
+        # use wandb or not
+        if self.cfg.training is not None:
+            self.use_wandb = self.cfg.training.use_wandb
+        else:
+            self.use_wandb = False
+    
         if self.use_wandb:
             try:
                 from careamics_restoration.utils.wandb import WandBLogging
@@ -83,26 +88,6 @@
         setup_cudnn_reproducibility(deterministic=True, benchmark=False)
         seed_everything(seed=42)
 
-<<<<<<< HEAD
-    def log_metrics(self):
-        """Log metrics to wandb or default logger."""
-        if self.cfg.training.use_wandb:
-            try:  # TODO Vera will fix this funzione di merda
-                import wandb
-
-                wandb.init(project=self.cfg.experiment_name, config=self.cfg)
-                self.logger.info("using wandb logger")
-            except ImportError:
-                self.cfg.misc.use_wandb = False
-                self.logger.warning(
-                    "wandb not installed, using default logger. try pip install wandb"
-                )
-                return self.log_metrics()
-        else:
-            self.logger.info("Using default logger")
-
-=======
->>>>>>> 1c2aaf9c
     def train(self):
         """Main train method.
 
@@ -160,9 +145,11 @@
 
                     if self.use_wandb:
                         learning_rate = optimizer.param_groups[0]["lr"]
-                        metrics = dict(
-                            train=train_outputs, eval=eval_outputs, lr=learning_rate
-                        )
+                        metrics = {
+                            "train": train_outputs,
+                            "eval": eval_outputs,
+                            "lr": learning_rate,
+                        }
                         self.wandb.log_metrics(metrics)
 
             except KeyboardInterrupt:
