import random
from logging import FileHandler
from pathlib import Path
from typing import Dict, List, Optional, Tuple, Union

import numpy as np
import torch
from torch.utils.data import DataLoader, TensorDataset

from careamics_restoration.utils.logging import ProgressLogger, get_logger

from .config import Configuration, load_configuration
from .dataset.tiff_dataset import (
    get_prediction_dataset,
    get_train_dataset,
    get_validation_dataset,
)
from .losses import create_loss_function
from .metrics import MetricTracker
from .models import create_model
from .prediction_utils import stitch_prediction
from .utils import (
    check_array_validity,
    denormalize,
    get_device,
    normalize,
    setup_cudnn_reproducibility,
)


def seed_everything(seed: int):
    """Seed all random number generators for reproducibility."""
    random.seed(seed)
    np.random.seed(seed)
    torch.manual_seed(seed)
    torch.cuda.manual_seed_all(seed)
    return seed


# TODO: discuss normalization strategies, test running mean and std
class Engine:
    """Class allowing training and prediction of a model.

    There are three ways to instantiate an Engine:
    1. With a CAREamics model (.pth), by passing a path
    2. With a configuration object
    3. With a configuration file, by passing a path

    In each case, the parameter name must be provided explicitly. For example:
    ``` python
    engine = Engine(config_path="path/to/config.yaml")
    ```
    Note that only one of these options can be used at a time, otherwise only one
    of them will be used, in the order listed above.

    Parameters
    ----------
    model_path: Optional[Union[str, Path]], optional
        Path to model file, by default None
    config : Optional[Configuration], optional
        Configuration object, by default None
    config_path : Optional[Union[str, Path]], optional
        Path to configuration file, by default None
    """

    def __init__(
        self,
        *,
        config: Optional[Configuration] = None,
        config_path: Optional[Union[str, Path]] = None,
        model_path: Optional[Union[str, Path]] = None,
    ) -> None:
        # Sanity checks
        if config is None and config_path is None and model_path is None:
            raise ValueError(
                "No configuration or path provided. One of configuration "
                "object, configuration path or model path must be provided."
            )

        if model_path is not None and Path(model_path).exists():
            # Ensure that config is None
            self.cfg = None
        elif config is not None:
            # Check that config is a Configuration object
            if not isinstance(config, Configuration):
                raise TypeError(
                    f"config must be a Configuration object, got {type(config)}"
                )
            self.cfg = config
        else:
            self.cfg = load_configuration(config_path)

        # Create model, optimizer, lr scheduler and gradient scaler
        (
            self.model,
            self.optimizer,
            self.lr_scheduler,
            self.scaler,
            self.cfg,
        ) = create_model(config=self.cfg, model_path=model_path)

        # create loss function
        self.loss_func = create_loss_function(self.cfg)

        # Set logging
        log_path = self.cfg.working_directory / "log.txt"
        self.progress = ProgressLogger()
        self.logger = get_logger(__name__, log_path=log_path)

        # use wandb or not
        if self.cfg.training is not None:
            self.use_wandb = self.cfg.training.use_wandb
        else:
            self.use_wandb = False

        if self.use_wandb:
            try:
                from wandb.errors import UsageError

                from careamics_restoration.utils.wandb import WandBLogging

                try:
                    self.wandb = WandBLogging(
                        experiment_name=self.cfg.experiment_name,
                        log_path=self.cfg.working_directory,
                        config=self.cfg,
                        model_to_watch=self.model,
                    )
                except UsageError as e:
                    self.logger.warning(
                        f"Wandb usage error, using default logger. Check whether wandb "
                        f"correctly configured:\n"
                        f"{e}"
                    )
                    self.use_wandb = False

            except ModuleNotFoundError:
                self.logger.warning(
                    "Wandb not installed, using default logger. Try pip install wandb"
                )
                self.use_wandb = False

        # get GPU or CPU device
        self.device = get_device()

        # seeding
        setup_cudnn_reproducibility(deterministic=True, benchmark=False)
        seed_everything(seed=42)

    def train(
        self,
        train_path: Union[str, Path],
        val_path: Union[str, Path],
    ) -> None:
        """Train the network.

        The training and validation data given by the paths must obey the axes and
        data format used in the configuration.

        Parameters
        ----------
        train_path : Union[str, Path]
            Path to the training data
        val_path : Union[str, Path]
            Path to the validation data

        Raises
        ------
        ValueError
            Raise a VakueError if the training configuration is missing
        """
        self.progress.reset()

        if self.cfg.training is not None:
            # General func
            train_loader = self.get_train_dataloader(train_path)

            # Set mean and std from train dataset of none
            if self.cfg.data.mean is None or self.cfg.data.std is None:
                self.cfg.data.set_mean_and_std(
                    train_loader.dataset.mean, train_loader.dataset.std
                )

            eval_loader = self.get_val_dataloader(val_path)

            self.logger.info(
                f"Starting training for {self.cfg.training.num_epochs} epochs"
            )

            val_losses = []
            try:
                for epoch in self.progress(
                    range(self.cfg.training.num_epochs),
                    task_name="Epochs",
                    overall_progress=True,
                ):  # loop over the dataset multiple times
                    train_outputs = self._train_single_epoch(
                        train_loader,
                        self.cfg.training.amp.use,
                    )

                    # Perform validation step
                    eval_outputs = self.evaluate(eval_loader)
                    self.logger.info(
                        f'Validation loss for epoch {epoch}: {eval_outputs["loss"]}'
                    )
                    # Add update scheduler rule based on type
                    self.lr_scheduler.step(eval_outputs["loss"])
                    val_losses.append(eval_outputs["loss"])
                    name = self.save_checkpoint(epoch, val_losses, "state_dict")
                    self.logger.info(f"Saved checkpoint to {name}")

                    if self.use_wandb:
                        learning_rate = self.optimizer.param_groups[0]["lr"]
                        metrics = {
                            "train": train_outputs,
                            "eval": eval_outputs,
                            "lr": learning_rate,
                        }
                        self.wandb.log_metrics(metrics)

            except KeyboardInterrupt:
                self.logger.info("Training interrupted")
                self.progress.reset()
        else:
            raise ValueError("Missing training entry in configuration file.")

    def _train_single_epoch(
        self,
        loader: torch.utils.data.DataLoader,
        amp: bool,
    ):
        """Runs a single epoch of training.

        Parameters
        ----------
        loader : torch.utils.data.DataLoader
            dataloader object for training stage
        optimizer : torch.optim.Optimizer
            optimizer object
        scaler : torch.cuda.amp.GradScaler
            scaler object for mixed precision training
        amp : bool
            whether to use automatic mixed precision
        """
        # TODO looging error LiveError: Only one live display may be active at once

        avg_loss = MetricTracker()
        self.model.to(self.device)
        self.model.train()

        for batch, *auxillary in self.progress(loader, task_name="train"):
            self.optimizer.zero_grad()

            with torch.cuda.amp.autocast(enabled=amp):
                outputs = self.model(batch.to(self.device))

            loss = self.loss_func(outputs, *auxillary, self.device)
            self.scaler.scale(loss).backward()

            avg_loss.update(loss.item(), batch.shape[0])

            self.optimizer.step()

        return {"loss": avg_loss.avg}

    def evaluate(self, eval_loader: torch.utils.data.DataLoader) -> Dict[str, float]:
        """Perform evaluation on the validation set.

        Parameters
        ----------
        eval_loader : torch.utils.data.DataLoader
            dataloader object for validation set

        Returns
        -------
        metrics: Dict
            validation metrics
        """
        self.model.eval()
        avg_loss = MetricTracker()

        with torch.no_grad():
            for patch, *auxillary in self.progress(
                eval_loader, task_name="validate", persistent=False
            ):
                outputs = self.model(patch.to(self.device))
                loss = self.loss_func(outputs, *auxillary, self.device)
                avg_loss.update(loss.item(), patch.shape[0])

        return {"loss": avg_loss.avg}

    def predict(
        self,
        *,
        external_input: Optional[np.ndarray] = None,
        pred_path: Optional[Union[str, Path]] = None,
    ) -> np.ndarray:
        """Predict using the Engine's model.

        Can be used with external input or with the dataset, provided in the
        configuration file.

        Parameters
        ----------
        external_input : Optional[np.ndarray], optional
            external image array to predict on, by default None

        Returns
        -------
        np.ndarray
            predicted image array of the same shape as the input
        """
<<<<<<< HEAD
        # Check that there is at least one input parameter
        if external_input is None and pred_path is None:
            raise ValueError(
                "Prediction takes at an external input or a path to data "
                "(both None here)."
            )
=======
        self.progress.reset()

        self.model.to(self.device)
        self.model.eval()
        # TODO external input shape should either be compatible with the model or tiled.
        #  Add checks and raise errors
        if not mean and not std:
            mean = self.cfg.data.mean
            std = self.cfg.data.std
>>>>>>> ed2f2553

        # Check that the mean and std are there (= has been trained)
        if not self.cfg.data.mean or not self.cfg.data.std:
            raise ValueError(
                "Mean or std are not specified in the configuration, prediction cannot "
                "be performed"
            )

        # check array
        if external_input is not None:
            check_array_validity(external_input, self.cfg.data.axes)

        # set model to eval mode
        self.model.to(self.device)
        self.model.eval()

        if external_input is not None:
            pred_loader, stitch = self.get_predict_dataloader(
                external_input=external_input
            )
        else:
            # we have a path
            pred_loader, stitch = self.get_predict_dataloader(pred_path=pred_path)

        tiles = []
        prediction = []
        if external_input is not None:
            self.logger.info("Starting prediction on external input")
        if stitch:
            self.logger.info("Starting tiled prediction")
        else:
            self.logger.info("Starting prediction on whole sample")

        with torch.no_grad():
            # TODO tiled prediction slow af, profile and optimize
            for _, (tile, *auxillary) in self.progress(
                enumerate(pred_loader), task_name="Prediction"
            ):
                if auxillary:
                    (
                        last_tile,
                        sample_shape,
                        overlap_crop_coords,
                        stitch_coords,
                    ) = auxillary

                outputs = self.model(tile.to(self.device))
                outputs = denormalize(outputs, self.cfg.data.mean, self.cfg.data.std)

                if stitch:
                    # Crop predited tile according to overlap coordinates
                    predicted_tile = outputs.squeeze()[
                        (
                            ...,
                            *[
                                slice(c[0].item(), c[1].item())
                                for c in overlap_crop_coords
                            ],
                        )
                    ]
                    # TODO: removing ellipsis works for 3.11
                    """ 3.11 syntax
                    predicted_tile = outputs.squeeze()[
                        *[
                            slice(c[0].item(), c[1].item())
                            for c in list(overlap_crop_coords)
                        ],
                    ]
                    """
                    tiles.append(
                        (
                            predicted_tile.cpu().numpy(),
                            stitch_coords,
                        )
                    )
                    # check if sample is finished
                    if last_tile:
                        # Stitch tiles together
                        predicted_sample = stitch_prediction(tiles, sample_shape)
                        prediction.append(predicted_sample)
                else:
                    prediction.append(outputs.detach().cpu().numpy().squeeze())

        self.logger.info(f"Predicted {len(prediction)} samples")
        return np.stack(prediction)

    def get_train_dataloader(self, train_path: Union[str, Path]) -> DataLoader:
        """Return a training dataloader.

        Parameters
        ----------
        train_path : Union[str, Path]
            Path to the training data.

        Returns
        -------
        DataLoader
            Data loader

        Raises
        ------
        ValueError
            If the training configuration is None
        """
        if self.cfg.training is not None:
            dataset = get_train_dataset(self.cfg, train_path)
            dataloader = DataLoader(
                dataset,
                batch_size=self.cfg.training.batch_size,
                num_workers=self.cfg.training.num_workers,
                pin_memory=True,
            )
            return dataloader

        else:
            raise ValueError("Missing training entry in configuration file.")

    def get_val_dataloader(self, val_path: Union[str, Path]) -> DataLoader:
        if self.cfg.training is not None:
            dataset = get_validation_dataset(self.cfg, val_path)
            dataloader = DataLoader(
                dataset,
                batch_size=self.cfg.training.batch_size,
                num_workers=self.cfg.training.num_workers,
                pin_memory=True,
            )
            return dataloader

        else:
            raise ValueError("Missing training entry in configuration file.")

    def get_predict_dataloader(
        self,
        *,
        external_input: Optional[np.ndarray] = None,
        pred_path: Optional[np.ndarray] = None,
    ) -> Tuple[DataLoader, bool]:
        if external_input is not None:
            normalized_input = normalize(
                external_input, self.cfg.data.mean, self.cfg.data.std
            )
            normalized_input = normalized_input.astype(np.float32)
            dataset = TensorDataset(torch.from_numpy(normalized_input))
            stitch = False  # TODO can also be true
        else:
            dataset = get_prediction_dataset(self.cfg, pred_path=pred_path)
            stitch = (
                hasattr(dataset, "patch_extraction_method")
                and dataset.patch_extraction_method is not None
            )
        return (
            # TODO batch_size and num_workers hardocded for now
            DataLoader(
                dataset,
                batch_size=1,
                num_workers=0,
                pin_memory=True,
            ),
            stitch,
        )

    def save_checkpoint(self, epoch: int, losses: List[float], save_method: str) -> str:
        """Save the model to a checkpoint file.

        Parameters
        ----------
        epoch : int
            Last epoch.
        losses : List[float]
            List of losses.
        save_method : str
            Method to save the model. Can be 'state_dict', or jit.
        """
        if epoch == 0 or losses[-1] < min(losses):
            name = f"{self.cfg.experiment_name}_best.pth"
        else:
            name = f"{self.cfg.experiment_name}_latest.pth"
        workdir = self.cfg.working_directory
        workdir.mkdir(parents=True, exist_ok=True)

        if save_method == "state_dict":
            checkpoint = {
                "epoch": epoch,
                "model_state_dict": self.model.state_dict(),
                "optimizer_state_dict": self.optimizer.state_dict(),
                "scheduler_state_dict": self.lr_scheduler.state_dict(),
                "grad_scaler_state_dict": self.scaler.state_dict(),
                "loss": losses[-1],
                "config": self.cfg.model_dump(),
            }
            torch.save(checkpoint, workdir / name)
        else:
            raise NotImplementedError("Invalid save method")

        return self.cfg.working_directory.absolute() / name

    def __del__(self) -> None:
        del self.progress

        if hasattr(self, "logger"):
            for handler in self.logger.handlers:
                if isinstance(handler, FileHandler):
                    self.logger.removeHandler(handler)
                    handler.close()<|MERGE_RESOLUTION|>--- conflicted
+++ resolved
@@ -311,24 +311,12 @@
         np.ndarray
             predicted image array of the same shape as the input
         """
-<<<<<<< HEAD
         # Check that there is at least one input parameter
         if external_input is None and pred_path is None:
             raise ValueError(
                 "Prediction takes at an external input or a path to data "
                 "(both None here)."
             )
-=======
-        self.progress.reset()
-
-        self.model.to(self.device)
-        self.model.eval()
-        # TODO external input shape should either be compatible with the model or tiled.
-        #  Add checks and raise errors
-        if not mean and not std:
-            mean = self.cfg.data.mean
-            std = self.cfg.data.std
->>>>>>> ed2f2553
 
         # Check that the mean and std are there (= has been trained)
         if not self.cfg.data.mean or not self.cfg.data.std:
@@ -344,6 +332,9 @@
         # set model to eval mode
         self.model.to(self.device)
         self.model.eval()
+        
+        # Reset progress bar
+        self.progress.reset()
 
         if external_input is not None:
             pred_loader, stitch = self.get_predict_dataloader(
