--- conflicted
+++ resolved
@@ -485,17 +485,7 @@
             name = f"{self.cfg.experiment_name}_latest.pth"
         workdir = self.cfg.working_directory
         workdir.mkdir(parents=True, exist_ok=True)
-<<<<<<< HEAD
-
-        torch.save(self.model.state_dict(), workdir / name)
-        return name
-
-    def __del__(self) -> None:
-        for handler in self.logger.handlers:
-            if isinstance(handler, FileHandler):
-                self.logger.removeHandler(handler)
-                handler.close()
-=======
+
         if save_method == "state_dict":
             checkpoint = {
                 "epoch": epoch,
@@ -515,4 +505,9 @@
         else:
             raise ValueError("Invalid save method")
         return self.cfg.working_directory.absolute() / name
->>>>>>> e629c5a9
+
+    def __del__(self) -> None:
+        for handler in self.logger.handlers:
+            if isinstance(handler, FileHandler):
+                self.logger.removeHandler(handler)
+                handler.close()