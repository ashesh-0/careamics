from typing import List

import numpy as np

AXES = "STCZYX"


def check_axes_validity(axes: str) -> bool:
    """Sanity check on axes.

    The constraints on the axes are the following:
    - must be a combination of 'STCZYX'
    - must not contain duplicates
    - must contain at least 2 contiguous axes: X and Y
    - must contain at most 4 axes
    - cannot contain both S and T axes
    - C is currently not allowed

    Parameters
    ----------
    axes :
        Axes to validate.

    Returns
    -------
    bool
        True if axes are valid, False otherwise.
    """
    _axes = axes.upper()

    # Minimum is 2 (XY) and maximum is 4 (TZYX)
    if len(_axes) < 2 or len(_axes) > 4:
        raise ValueError(
            f"Invalid axes {axes}. Must contain at least 2 and at most 4 axes."
        )

    # all characters must be in REF_AXES = 'STCZYX'
    if not all(s in AXES for s in _axes):
        raise ValueError(f"Invalid axes {axes}. Must be a combination of {AXES}.")

    # check for repeating characters
    for i, s in enumerate(_axes):
        if i != _axes.rfind(s):
            raise ValueError(
                f"Invalid axes {axes}. Cannot contain duplicate axes"
                f" (got multiple {axes[i]})."
            )

    # currently no implementation for C
    if "C" in _axes:
        raise NotImplementedError("Currently, C axis is not supported.")

    # prevent S and T axes together
    if "T" in _axes and "S" in _axes:
        raise NotImplementedError(
            f"Invalid axes {axes}. Cannot contain both S and T axes."
        )

    # prior: X and Y contiguous (#FancyComments)
    # right now the next check is invalidating this, but in the future, we might
    # allow random order of axes (or at least XY and YX)
    if "XY" not in _axes and "YX" not in _axes:
        raise ValueError(f"Invalid axes {axes}. X and Y must be contiguous.")

    # check that the axes are in the right order
    for i, s in enumerate(_axes):
        if i < len(_axes) - 1:
            index_s = AXES.find(s)
            index_next = AXES.find(_axes[i + 1])

            if index_s > index_next:
                raise ValueError(
                    f"Invalid axes {axes}. Axes must be in the order {AXES}."
                )

    return True


def check_array_validity(array: np.ndarray, axes: str) -> None:
    """Check that the numpy array is compatible with the axes.

    Parameters
    ----------
    array : np.ndarray
        Numpy array
    axes : str
        Valid axes (see check_axes_validity)
    """
<<<<<<< HEAD
    if len(array.shape) != len(axes):
=======
    if len(array.shape) - 2 != len(axes):
>>>>>>> 861c33c7
        raise ValueError(
            f"Array has {len(array.shape)} dimensions, but axes are {len(axes)}."
            f"Externally provided arrays must have extra dimensions for batch and"
            f"channel to be compatible with the batchnorm layers."
        )


def check_tiling_validity(tile_shape: List[int], overlaps: List[int]) -> None:
    """Check that the tiling parameters are valid.

    Parameters
    ----------
    tile_shape : List[int]
        Shape of the tiles
    overlaps : List[int]
        Overlap between tiles

    Raises
    ------
    ValueError
        If one of the parameters is None
    ValueError
        If one of the element is zero
    ValueError
        If one of the element is non-divisible by 2
    ValueError
        If the number of elements in `overlaps` and `tile_shape` is different
    ValueError
        If one of the overlaps is larger than the corresponding tile shape
    """
    # cannot be None
    if tile_shape is None or overlaps is None:
        raise ValueError(
            "Cannot use tiling without specifying `tile_shape` and "
            "`overlaps`, make sure they have been correctly specified."
        )

    # non-zero and divisible by two
    for dims_list in [tile_shape, overlaps]:
        for dim in dims_list:
            if dim < 1:
                raise ValueError(f"Entry must be non-null positive (got {dim}).")

            if dim % 2 != 0:
                raise ValueError(f"Entry must be divisible by 2 (got {dim}).")

    # same length
    if len(overlaps) != len(tile_shape):
        raise ValueError(
            f"Overlaps ({len(overlaps)}) and tile shape ({len(tile_shape)}) must "
            f"have the same number of dimensions."
        )

    # overlaps smaller than tile shape
    for overlap, tile_dim in zip(overlaps, tile_shape):
        if overlap >= tile_dim:
            raise ValueError(
                f"Overlap ({overlap}) must be smaller than tile shape ({tile_dim})."
            )<|MERGE_RESOLUTION|>--- conflicted
+++ resolved
@@ -86,11 +86,7 @@
     axes : str
         Valid axes (see check_axes_validity)
     """
-<<<<<<< HEAD
-    if len(array.shape) != len(axes):
-=======
     if len(array.shape) - 2 != len(axes):
->>>>>>> 861c33c7
         raise ValueError(
             f"Array has {len(array.shape)} dimensions, but axes are {len(axes)}."
             f"Externally provided arrays must have extra dimensions for batch and"
